--- conflicted
+++ resolved
@@ -28,15 +28,9 @@
  * @modules java.base/jdk.internal.org.objectweb.asm
  * @library patches
  * @build java.base/java.lang.invoke.MethodHandleHelper
-<<<<<<< HEAD
- * @run main/bootclasspath/othervm -Xbatch -XX:+IgnoreUnrecognizedVMOptions -Xlog:classunload
- *                         -XX:+PrintCompilation -XX:+TraceDependencies -XX:+TraceReferenceGC
- *                         -verbose:gc compiler.jsr292.CallSiteDepContextTest
-=======
  * @run main/bootclasspath/othervm -Xbatch -XX:+IgnoreUnrecognizedVMOptions -Xlog:class+unload
  *                                 -XX:+PrintCompilation -XX:+TraceDependencies -XX:+TraceReferenceGC
  *                                 -verbose:gc compiler.jsr292.CallSiteDepContextTest
->>>>>>> 80dc8b84
  */
 
 package compiler.jsr292;
