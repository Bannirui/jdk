--- conflicted
+++ resolved
@@ -1067,12 +1067,8 @@
     case Op_StrIndexOf:
     case Op_StrIndexOfChar:
     case Op_AryEq:
-<<<<<<< HEAD
     case Op_AryHashCode:
-    case Op_HasNegatives:
-=======
     case Op_CountPositives:
->>>>>>> 8e4fab0c
     case Op_MemBarVolatile:
     case Op_MemBarCPUOrder: // %%% these ideals should have narrower adr_type?
     case Op_StrInflatedCopy:
@@ -2262,12 +2258,8 @@
     case Op_StrIndexOf:
     case Op_StrIndexOfChar:
     case Op_AryEq:
-<<<<<<< HEAD
     case Op_AryHashCode:
-    case Op_HasNegatives:
-=======
     case Op_CountPositives:
->>>>>>> 8e4fab0c
     case Op_StrInflatedCopy:
     case Op_StrCompressedCopy:
     case Op_EncodeISOArray:
