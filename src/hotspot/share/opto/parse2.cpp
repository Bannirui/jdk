--- conflicted
+++ resolved
@@ -1584,24 +1584,11 @@
   bool is_fallthrough = (path == successor_for_bci(iter().next_bci()));
 
   if (path_is_suitable_for_uncommon_trap(prob)) {
-<<<<<<< HEAD
-    if (AggressiveLivenessForUnstableIf) {
-      if (is_fallthrough) {
-        set_bci(iter().next_bci());
-      } else {
-        set_bci(iter().get_dest());
-      }
-    } else {
-      repush_if_args();
-    }
-
-=======
     IfNode *iff = control()->in(0)->as_If();
     int next_bci = is_fallthrough ? iter().next_bci() : iter().get_dest();
     iff->set_unc_bci(next_bci);
 
     repush_if_args();
->>>>>>> 4f75dda4
     uncommon_trap(Deoptimization::Reason_unstable_if,
                   Deoptimization::Action_reinterpret,
                   NULL,
