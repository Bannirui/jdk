/*
 * Copyright (c) 2001, 2021, Oracle and/or its affiliates. All rights reserved.
 * DO NOT ALTER OR REMOVE COPYRIGHT NOTICES OR THIS FILE HEADER.
 *
 * This code is free software; you can redistribute it and/or modify it
 * under the terms of the GNU General Public License version 2 only, as
 * published by the Free Software Foundation.
 *
 * This code is distributed in the hope that it will be useful, but WITHOUT
 * ANY WARRANTY; without even the implied warranty of MERCHANTABILITY or
 * FITNESS FOR A PARTICULAR PURPOSE.  See the GNU General Public License
 * version 2 for more details (a copy is included in the LICENSE file that
 * accompanied this code).
 *
 * You should have received a copy of the GNU General Public License version
 * 2 along with this work; if not, write to the Free Software Foundation,
 * Inc., 51 Franklin St, Fifth Floor, Boston, MA 02110-1301 USA.
 *
 * Please contact Oracle, 500 Oracle Parkway, Redwood Shores, CA 94065 USA
 * or visit www.oracle.com if you need additional information or have any
 * questions.
 *
 */

#ifndef SHARE_GC_G1_HEAPREGION_INLINE_HPP
#define SHARE_GC_G1_HEAPREGION_INLINE_HPP

#include "gc/g1/heapRegion.hpp"

#include "gc/g1/g1BlockOffsetTable.inline.hpp"
#include "gc/g1/g1CollectedHeap.inline.hpp"
#include "gc/g1/g1ConcurrentMarkBitMap.inline.hpp"
#include "gc/g1/g1Predictions.hpp"
#include "gc/g1/g1SegmentedArray.inline.hpp"
#include "oops/oop.inline.hpp"
#include "runtime/atomic.hpp"
#include "runtime/prefetch.inline.hpp"
#include "utilities/align.hpp"
#include "utilities/globalDefinitions.hpp"

inline HeapWord* HeapRegion::allocate_impl(size_t min_word_size,
                                           size_t desired_word_size,
                                           size_t* actual_size) {
  HeapWord* obj = top();
  size_t available = pointer_delta(end(), obj);
  size_t want_to_allocate = MIN2(available, desired_word_size);
  if (want_to_allocate >= min_word_size) {
    HeapWord* new_top = obj + want_to_allocate;
    set_top(new_top);
    assert(is_object_aligned(obj) && is_object_aligned(new_top), "checking alignment");
    *actual_size = want_to_allocate;
    return obj;
  } else {
    return NULL;
  }
}

inline HeapWord* HeapRegion::par_allocate_impl(size_t min_word_size,
                                               size_t desired_word_size,
                                               size_t* actual_size) {
  do {
    HeapWord* obj = top();
    size_t available = pointer_delta(end(), obj);
    size_t want_to_allocate = MIN2(available, desired_word_size);
    if (want_to_allocate >= min_word_size) {
      HeapWord* new_top = obj + want_to_allocate;
      HeapWord* result = Atomic::cmpxchg(&_top, obj, new_top);
      // result can be one of two:
      //  the old top value: the exchange succeeded
      //  otherwise: the new value of the top is returned.
      if (result == obj) {
        assert(is_object_aligned(obj) && is_object_aligned(new_top), "checking alignment");
        *actual_size = want_to_allocate;
        return obj;
      }
    } else {
      return NULL;
    }
  } while (true);
}

inline HeapWord* HeapRegion::block_start(const void* p) {
  return _bot_part.block_start(p);
}

inline bool HeapRegion::is_obj_dead_with_size(const oop obj, const G1CMBitMap* const prev_bitmap, size_t* size) const {
  HeapWord* addr = cast_from_oop<HeapWord*>(obj);

  assert(addr < top(), "must be");
  assert(!is_closed_archive(),
         "Closed archive regions should not have references into other regions");
  assert(!is_humongous(), "Humongous objects not handled here");
  bool obj_is_dead = is_obj_dead(obj, prev_bitmap);

  if (ClassUnloading && obj_is_dead) {
    assert(!block_is_obj(addr), "must be");
    *size = block_size_using_bitmap(addr, prev_bitmap);
  } else {
    assert(block_is_obj(addr), "must be");
    *size = obj->size();
  }
  return obj_is_dead;
}

inline bool HeapRegion::block_is_obj(const HeapWord* p) const {
  assert(p >= bottom() && p < top(), "precondition");
  assert(!is_continues_humongous(), "p must point to block-start");
  // When class unloading is enabled it is not safe to only consider top() to conclude if the
  // given pointer is a valid object. The situation can occur both for class unloading in a
  // Full GC and during a concurrent cycle.
  // During a Full GC regions can be excluded from compaction due to high live ratio, and
  // because of this there can be stale objects for unloaded classes left in these regions.
  // During a concurrent cycle class unloading is done after marking is complete and objects
  // for the unloaded classes will be stale until the regions are collected.
  if (ClassUnloading) {
    return !G1CollectedHeap::heap()->is_obj_dead(cast_to_oop(p), this);
  }
  return true;
}

inline size_t HeapRegion::block_size_using_bitmap(const HeapWord* addr, const G1CMBitMap* const prev_bitmap) const {
  assert(ClassUnloading,
         "All blocks should be objects if class unloading isn't used, so this method should not be called. "
         "HR: [" PTR_FORMAT ", " PTR_FORMAT ", " PTR_FORMAT ") "
         "addr: " PTR_FORMAT,
         p2i(bottom()), p2i(top()), p2i(end()), p2i(addr));

  // Old regions' dead objects may have dead classes
  // We need to find the next live object using the bitmap
  HeapWord* next = prev_bitmap->get_next_marked_addr(addr, prev_top_at_mark_start());

  assert(next > addr, "must get the next live object");
  return pointer_delta(next, addr);
}

inline bool HeapRegion::is_obj_dead(const oop obj, const G1CMBitMap* const prev_bitmap) const {
  assert(is_in_reserved(obj), "Object " PTR_FORMAT " must be in region", p2i(obj));
  return !obj_allocated_since_prev_marking(obj) &&
         !prev_bitmap->is_marked(obj) &&
         !is_closed_archive();
}

inline size_t HeapRegion::block_size(const HeapWord *addr) const {
  assert(addr < top(), "precondition");

  if (block_is_obj(addr)) {
    return cast_to_oop(addr)->size();
  }

  return block_size_using_bitmap(addr, G1CollectedHeap::heap()->concurrent_mark()->prev_mark_bitmap());
}

inline void HeapRegion::reset_compaction_top_after_compaction() {
  set_top(compaction_top());
  _compaction_top = bottom();
}

inline void HeapRegion::reset_compacted_after_full_gc() {
  assert(!is_pinned(), "must be");

  reset_compaction_top_after_compaction();
  // After a compaction the mark bitmap in a non-pinned regions is invalid.
  // We treat all objects as being above PTAMS.
  zero_marked_bytes();
  init_top_at_mark_start();

  reset_after_full_gc_common();
}

inline void HeapRegion::reset_skip_compacting_after_full_gc() {
  assert(!is_free(), "must be");

  assert(compaction_top() == bottom(),
         "region %u compaction_top " PTR_FORMAT " must not be different from bottom " PTR_FORMAT,
         hrm_index(), p2i(compaction_top()), p2i(bottom()));

  _prev_top_at_mark_start = top(); // Keep existing top and usage.
  _prev_marked_bytes = used();
  _next_top_at_mark_start = bottom();
  _next_marked_bytes = 0;

  reset_after_full_gc_common();
}

inline void HeapRegion::reset_after_full_gc_common() {
  if (is_empty()) {
    reset_bot();
  }

  // Clear unused heap memory in debug builds.
  if (ZapUnusedHeapArea) {
    mangle_unused_area();
  }
}

template<typename ApplyToMarkedClosure>
inline void HeapRegion::apply_to_marked_objects(G1CMBitMap* bitmap, ApplyToMarkedClosure* closure) {
  HeapWord* limit = top();
  HeapWord* next_addr = bottom();

  while (next_addr < limit) {
    Prefetch::write(next_addr, PrefetchScanIntervalInBytes);
    // This explicit is_marked check is a way to avoid
    // some extra work done by get_next_marked_addr for
    // the case where next_addr is marked.
    if (bitmap->is_marked(next_addr)) {
      oop current = cast_to_oop(next_addr);
      next_addr += closure->apply(current);
    } else {
      next_addr = bitmap->get_next_marked_addr(next_addr, limit);
    }
  }

  assert(next_addr == limit, "Should stop the scan at the limit.");
}

inline HeapWord* HeapRegion::par_allocate(size_t min_word_size,
                                          size_t desired_word_size,
                                          size_t* actual_word_size) {
  return par_allocate_impl(min_word_size, desired_word_size, actual_word_size);
}

inline HeapWord* HeapRegion::allocate(size_t word_size) {
  size_t temp;
  return allocate(word_size, word_size, &temp);
}

inline HeapWord* HeapRegion::allocate(size_t min_word_size,
                                      size_t desired_word_size,
                                      size_t* actual_word_size) {
  return allocate_impl(min_word_size, desired_word_size, actual_word_size);
}

<<<<<<< HEAD
inline HeapWord* HeapRegion::bot_threshold_for_addr(const void* addr, bool assert_old) {
  HeapWord* threshold = _bot_part.threshold_for_addr(addr);
  assert(threshold >= addr,
         "threshold must be at or after given address. " PTR_FORMAT " >= " PTR_FORMAT,
         p2i(threshold), p2i(addr));
  assert(!assert_old ||is_old(),
         "Should only calculate BOT threshold for old regions. addr: " PTR_FORMAT " region:" HR_FORMAT,
         p2i(addr), HR_FORMAT_PARAMS(this));
  return threshold;
}

inline void HeapRegion::update_bot_crossing_threshold(HeapWord** threshold, HeapWord* obj_start, HeapWord* obj_end, bool assert_old) {
  assert(!assert_old ||is_old(), "should only do BOT updates for old regions");
=======
inline void HeapRegion::update_bot_if_crossing_boundary(HeapWord* obj_start, size_t obj_size) {
  assert(is_old(), "should only do BOT updates for old regions");

  HeapWord* obj_end   = obj_start + obj_size;

>>>>>>> 35ee0f38
  assert(is_in(obj_start), "obj_start must be in this region: " HR_FORMAT
         " obj_start " PTR_FORMAT " obj_end " PTR_FORMAT,
         HR_FORMAT_PARAMS(this),
         p2i(obj_start), p2i(obj_end));

  HeapWord* cur_card_boundary = _bot_part.align_up_by_card_size(obj_start);

<<<<<<< HEAD
inline void HeapRegion::update_bot_at(HeapWord* obj_start, size_t obj_size, bool assert_old) {
  HeapWord* threshold = bot_threshold_for_addr(obj_start, assert_old);
  HeapWord* obj_end = obj_start + obj_size;

  if (obj_end > threshold) {
    update_bot_crossing_threshold(&threshold, obj_start, obj_end, assert_old);
=======
  // strictly greater-than
  bool cross_card_boundary = (obj_end > cur_card_boundary);

  if (cross_card_boundary) {
    // Creating a dummy variable inside this `if` as the arg of `&`; this
    // avoids unnecessary loads in the assembly code on the fast path (the
    // bot-not-updating case).
    HeapWord* dummy = cur_card_boundary;
    _bot_part.alloc_block_work(&dummy, obj_start, obj_end);
>>>>>>> 35ee0f38
  }
}

inline void HeapRegion::note_start_of_marking() {
  _next_marked_bytes = 0;
  _next_top_at_mark_start = top();
  _gc_efficiency = -1.0;
}

inline void HeapRegion::note_end_of_marking() {
  _prev_top_at_mark_start = _next_top_at_mark_start;
  _next_top_at_mark_start = bottom();
  _prev_marked_bytes = _next_marked_bytes;
  _next_marked_bytes = 0;
}

inline bool HeapRegion::in_collection_set() const {
  return G1CollectedHeap::heap()->is_in_cset(this);
}

template <class Closure, bool is_gc_active>
HeapWord* HeapRegion::do_oops_on_memregion_in_humongous(MemRegion mr,
                                                        Closure* cl,
                                                        G1CollectedHeap* g1h) {
  assert(is_humongous(), "precondition");
  HeapRegion* sr = humongous_start_region();
  oop obj = cast_to_oop(sr->bottom());

  // If concurrent and klass_or_null is NULL, then space has been
  // allocated but the object has not yet been published by setting
  // the klass.  That can only happen if the card is stale.  However,
  // we've already set the card clean, so we must return failure,
  // since the allocating thread could have performed a write to the
  // card that might be missed otherwise.
  if (!is_gc_active && (obj->klass_or_null_acquire() == NULL)) {
    return NULL;
  }

  // We have a well-formed humongous object at the start of sr.
  // Only filler objects follow a humongous object in the containing
  // regions, and we can ignore those.  So only process the one
  // humongous object.
  if (g1h->is_obj_dead(obj, sr)) {
    // The object is dead. There can be no other object in this region, so return
    // the end of that region.
    return end();
  }
  if (obj->is_objArray() || (sr->bottom() < mr.start())) {
    // objArrays are always marked precisely, so limit processing
    // with mr.  Non-objArrays might be precisely marked, and since
    // it's humongous it's worthwhile avoiding full processing.
    // However, the card could be stale and only cover filler
    // objects.  That should be rare, so not worth checking for;
    // instead let it fall out from the bounded iteration.
    obj->oop_iterate(cl, mr);
    return mr.end();
  } else {
    // If obj is not an objArray and mr contains the start of the
    // obj, then this could be an imprecise mark, and we need to
    // process the entire object.
    size_t size = obj->oop_iterate_size(cl);
    // We have scanned to the end of the object, but since there can be no objects
    // after this humongous object in the region, we can return the end of the
    // region if it is greater.
    return MAX2(cast_from_oop<HeapWord*>(obj) + size, mr.end());
  }
}

template <bool is_gc_active, class Closure>
HeapWord* HeapRegion::oops_on_memregion_seq_iterate_careful(MemRegion mr,
                                                            Closure* cl) {
  assert(MemRegion(bottom(), end()).contains(mr), "Card region not in heap region");
  G1CollectedHeap* g1h = G1CollectedHeap::heap();

  // Special handling for humongous regions.
  if (is_humongous()) {
    return do_oops_on_memregion_in_humongous<Closure, is_gc_active>(mr, cl, g1h);
  }
  assert(is_old() || is_archive(), "Wrongly trying to iterate over region %u type %s", _hrm_index, get_type_str());

  // Because mr has been trimmed to what's been allocated in this
  // region, the parts of the heap that are examined here are always
  // parsable; there's no need to use klass_or_null to detect
  // in-progress allocation.

  // Cache the boundaries of the memory region in some const locals
  HeapWord* const start = mr.start();
  HeapWord* const end = mr.end();

  // Find the obj that extends onto mr.start().
  HeapWord* cur = block_start(start);

#ifdef ASSERT
  {
    assert(cur <= start,
           "cur: " PTR_FORMAT ", start: " PTR_FORMAT, p2i(cur), p2i(start));
    HeapWord* next = cur + block_size(cur);
    assert(start < next,
           "start: " PTR_FORMAT ", next: " PTR_FORMAT, p2i(start), p2i(next));
  }
#endif

  const G1CMBitMap* const bitmap = g1h->concurrent_mark()->prev_mark_bitmap();
  while (true) {
    oop obj = cast_to_oop(cur);
    assert(oopDesc::is_oop(obj, true), "Not an oop at " PTR_FORMAT, p2i(cur));
    assert(obj->klass_or_null() != NULL,
           "Unparsable heap at " PTR_FORMAT, p2i(cur));

    size_t size;
    bool is_dead = is_obj_dead_with_size(obj, bitmap, &size);
    bool is_precise = false;

    cur += size;
    if (!is_dead) {
      // Process live object's references.

      // Non-objArrays are usually marked imprecise at the object
      // start, in which case we need to iterate over them in full.
      // objArrays are precisely marked, but can still be iterated
      // over in full if completely covered.
      if (!obj->is_objArray() || (cast_from_oop<HeapWord*>(obj) >= start && cur <= end)) {
        obj->oop_iterate(cl);
      } else {
        obj->oop_iterate(cl, mr);
        is_precise = true;
      }
    }
    if (cur >= end) {
      return is_precise ? end : cur;
    }
  }
}

inline int HeapRegion::age_in_surv_rate_group() const {
  assert(has_surv_rate_group(), "pre-condition");
  assert(has_valid_age_in_surv_rate(), "pre-condition");
  return _surv_rate_group->age_in_group(_age_index);
}

inline bool HeapRegion::has_valid_age_in_surv_rate() const {
  return G1SurvRateGroup::is_valid_age_index(_age_index);
}

inline bool HeapRegion::has_surv_rate_group() const {
  return _surv_rate_group != NULL;
}

inline double HeapRegion::surv_rate_prediction(G1Predictions const& predictor) const {
  assert(has_surv_rate_group(), "pre-condition");
  return _surv_rate_group->surv_rate_pred(predictor, age_in_surv_rate_group());
}

inline void HeapRegion::install_surv_rate_group(G1SurvRateGroup* surv_rate_group) {
  assert(surv_rate_group != NULL, "pre-condition");
  assert(!has_surv_rate_group(), "pre-condition");
  assert(is_young(), "pre-condition");

  _surv_rate_group = surv_rate_group;
  _age_index = surv_rate_group->next_age_index();
}

inline void HeapRegion::uninstall_surv_rate_group() {
  if (has_surv_rate_group()) {
    assert(has_valid_age_in_surv_rate(), "pre-condition");
    assert(is_young(), "pre-condition");

    _surv_rate_group = NULL;
    _age_index = G1SurvRateGroup::InvalidAgeIndex;
  } else {
    assert(!has_valid_age_in_surv_rate(), "pre-condition");
  }
}

inline void HeapRegion::record_surv_words_in_group(size_t words_survived) {
  assert(has_surv_rate_group(), "pre-condition");
  assert(has_valid_age_in_surv_rate(), "pre-condition");
  int age_in_group = age_in_surv_rate_group();
  _surv_rate_group->record_surviving_words(age_in_group, words_survived);
}

#endif // SHARE_GC_G1_HEAPREGION_INLINE_HPP<|MERGE_RESOLUTION|>--- conflicted
+++ resolved
@@ -231,27 +231,11 @@
   return allocate_impl(min_word_size, desired_word_size, actual_word_size);
 }
 
-<<<<<<< HEAD
-inline HeapWord* HeapRegion::bot_threshold_for_addr(const void* addr, bool assert_old) {
-  HeapWord* threshold = _bot_part.threshold_for_addr(addr);
-  assert(threshold >= addr,
-         "threshold must be at or after given address. " PTR_FORMAT " >= " PTR_FORMAT,
-         p2i(threshold), p2i(addr));
-  assert(!assert_old ||is_old(),
-         "Should only calculate BOT threshold for old regions. addr: " PTR_FORMAT " region:" HR_FORMAT,
-         p2i(addr), HR_FORMAT_PARAMS(this));
-  return threshold;
-}
-
-inline void HeapRegion::update_bot_crossing_threshold(HeapWord** threshold, HeapWord* obj_start, HeapWord* obj_end, bool assert_old) {
-  assert(!assert_old ||is_old(), "should only do BOT updates for old regions");
-=======
 inline void HeapRegion::update_bot_if_crossing_boundary(HeapWord* obj_start, size_t obj_size) {
   assert(is_old(), "should only do BOT updates for old regions");
 
   HeapWord* obj_end   = obj_start + obj_size;
 
->>>>>>> 35ee0f38
   assert(is_in(obj_start), "obj_start must be in this region: " HR_FORMAT
          " obj_start " PTR_FORMAT " obj_end " PTR_FORMAT,
          HR_FORMAT_PARAMS(this),
@@ -259,14 +243,6 @@
 
   HeapWord* cur_card_boundary = _bot_part.align_up_by_card_size(obj_start);
 
-<<<<<<< HEAD
-inline void HeapRegion::update_bot_at(HeapWord* obj_start, size_t obj_size, bool assert_old) {
-  HeapWord* threshold = bot_threshold_for_addr(obj_start, assert_old);
-  HeapWord* obj_end = obj_start + obj_size;
-
-  if (obj_end > threshold) {
-    update_bot_crossing_threshold(&threshold, obj_start, obj_end, assert_old);
-=======
   // strictly greater-than
   bool cross_card_boundary = (obj_end > cur_card_boundary);
 
@@ -276,7 +252,6 @@
     // bot-not-updating case).
     HeapWord* dummy = cur_card_boundary;
     _bot_part.alloc_block_work(&dummy, obj_start, obj_end);
->>>>>>> 35ee0f38
   }
 }
 
