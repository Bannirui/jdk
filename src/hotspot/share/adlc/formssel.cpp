/*
 * Copyright (c) 1998, 2022, Oracle and/or its affiliates. All rights reserved.
 * DO NOT ALTER OR REMOVE COPYRIGHT NOTICES OR THIS FILE HEADER.
 *
 * This code is free software; you can redistribute it and/or modify it
 * under the terms of the GNU General Public License version 2 only, as
 * published by the Free Software Foundation.
 *
 * This code is distributed in the hope that it will be useful, but WITHOUT
 * ANY WARRANTY; without even the implied warranty of MERCHANTABILITY or
 * FITNESS FOR A PARTICULAR PURPOSE.  See the GNU General Public License
 * version 2 for more details (a copy is included in the LICENSE file that
 * accompanied this code).
 *
 * You should have received a copy of the GNU General Public License version
 * 2 along with this work; if not, write to the Free Software Foundation,
 * Inc., 51 Franklin St, Fifth Floor, Boston, MA 02110-1301 USA.
 *
 * Please contact Oracle, 500 Oracle Parkway, Redwood Shores, CA 94065 USA
 * or visit www.oracle.com if you need additional information or have any
 * questions.
 *
 */

// FORMS.CPP - Definitions for ADL Parser Forms Classes
#include "adlc.hpp"

//==============================Instructions===================================
//------------------------------InstructForm-----------------------------------
InstructForm::InstructForm(const char *id, bool ideal_only)
  : _ident(id), _ideal_only(ideal_only),
    _localNames(cmpstr, hashstr, Form::arena),
    _effects(cmpstr, hashstr, Form::arena),
    _is_mach_constant(false),
    _needs_constant_base(false),
    _has_call(false)
{
      _ftype = Form::INS;

      _matrule              = NULL;
      _insencode            = NULL;
      _constant             = NULL;
      _is_postalloc_expand  = false;
      _opcode               = NULL;
      _size                 = NULL;
      _attribs              = NULL;
      _predicate            = NULL;
      _exprule              = NULL;
      _rewrule              = NULL;
      _format               = NULL;
      _peephole             = NULL;
      _ins_pipe             = NULL;
      _uniq_idx             = NULL;
      _num_uniq             = 0;
      _cisc_spill_operand   = Not_cisc_spillable;// Which operand may cisc-spill
      _cisc_spill_alternate = NULL;            // possible cisc replacement
      _cisc_reg_mask_name   = NULL;
      _is_cisc_alternate    = false;
      _is_short_branch      = false;
      _short_branch_form    = NULL;
      _alignment            = 1;
}

InstructForm::InstructForm(const char *id, InstructForm *instr, MatchRule *rule)
  : _ident(id), _ideal_only(false),
    _localNames(instr->_localNames),
    _effects(instr->_effects),
    _is_mach_constant(false),
    _needs_constant_base(false),
    _has_call(false)
{
      _ftype = Form::INS;

      _matrule               = rule;
      _insencode             = instr->_insencode;
      _constant              = instr->_constant;
      _is_postalloc_expand   = instr->_is_postalloc_expand;
      _opcode                = instr->_opcode;
      _size                  = instr->_size;
      _attribs               = instr->_attribs;
      _predicate             = instr->_predicate;
      _exprule               = instr->_exprule;
      _rewrule               = instr->_rewrule;
      _format                = instr->_format;
      _peephole              = instr->_peephole;
      _ins_pipe              = instr->_ins_pipe;
      _uniq_idx              = instr->_uniq_idx;
      _num_uniq              = instr->_num_uniq;
      _cisc_spill_operand    = Not_cisc_spillable; // Which operand may cisc-spill
      _cisc_spill_alternate  = NULL;               // possible cisc replacement
      _cisc_reg_mask_name    = NULL;
      _is_cisc_alternate     = false;
      _is_short_branch       = false;
      _short_branch_form     = NULL;
      _alignment             = 1;
     // Copy parameters
     const char *name;
     instr->_parameters.reset();
     for (; (name = instr->_parameters.iter()) != NULL;)
       _parameters.addName(name);
}

InstructForm::~InstructForm() {
}

InstructForm *InstructForm::is_instruction() const {
  return (InstructForm*)this;
}

bool InstructForm::ideal_only() const {
  return _ideal_only;
}

bool InstructForm::sets_result() const {
  return (_matrule != NULL && _matrule->sets_result());
}

bool InstructForm::needs_projections() {
  _components.reset();
  for( Component *comp; (comp = _components.iter()) != NULL; ) {
    if (comp->isa(Component::KILL)) {
      return true;
    }
  }
  return false;
}


bool InstructForm::has_temps() {
  if (_matrule) {
    // Examine each component to see if it is a TEMP
    _components.reset();
    // Skip the first component, if already handled as (SET dst (...))
    Component *comp = NULL;
    if (sets_result())  comp = _components.iter();
    while ((comp = _components.iter()) != NULL) {
      if (comp->isa(Component::TEMP)) {
        return true;
      }
    }
  }

  return false;
}

uint InstructForm::num_defs_or_kills() {
  uint   defs_or_kills = 0;

  _components.reset();
  for( Component *comp; (comp = _components.iter()) != NULL; ) {
    if( comp->isa(Component::DEF) || comp->isa(Component::KILL) ) {
      ++defs_or_kills;
    }
  }

  return  defs_or_kills;
}

// This instruction has an expand rule?
bool InstructForm::expands() const {
  return ( _exprule != NULL );
}

// This instruction has a late expand rule?
bool InstructForm::postalloc_expands() const {
  return _is_postalloc_expand;
}

// This instruction has a peephole rule?
Peephole *InstructForm::peepholes() const {
  return _peephole;
}

// This instruction has a peephole rule?
void InstructForm::append_peephole(Peephole *peephole) {
  if( _peephole == NULL ) {
    _peephole = peephole;
  } else {
    _peephole->append_peephole(peephole);
  }
}


// ideal opcode enumeration
const char *InstructForm::ideal_Opcode( FormDict &globalNames )  const {
  if( !_matrule ) return "Node"; // Something weird
  // Chain rules do not really have ideal Opcodes; use their source
  // operand ideal Opcode instead.
  if( is_simple_chain_rule(globalNames) ) {
    const char *src = _matrule->_rChild->_opType;
    OperandForm *src_op = globalNames[src]->is_operand();
    assert( src_op, "Not operand class of chain rule" );
    if( !src_op->_matrule ) return "Node";
    return src_op->_matrule->_opType;
  }
  // Operand chain rules do not really have ideal Opcodes
  if( _matrule->is_chain_rule(globalNames) )
    return "Node";
  return strcmp(_matrule->_opType,"Set")
    ? _matrule->_opType
    : _matrule->_rChild->_opType;
}

// Recursive check on all operands' match rules in my match rule
bool InstructForm::is_pinned(FormDict &globals) {
  if ( ! _matrule)  return false;

  int  index   = 0;
  if (_matrule->find_type("Goto",          index)) return true;
  if (_matrule->find_type("If",            index)) return true;
  if (_matrule->find_type("CountedLoopEnd",index)) return true;
  if (_matrule->find_type("Return",        index)) return true;
  if (_matrule->find_type("Rethrow",       index)) return true;
  if (_matrule->find_type("TailCall",      index)) return true;
  if (_matrule->find_type("TailJump",      index)) return true;
  if (_matrule->find_type("Halt",          index)) return true;
  if (_matrule->find_type("Jump",          index)) return true;

  return is_parm(globals);
}

// Recursive check on all operands' match rules in my match rule
bool InstructForm::is_projection(FormDict &globals) {
  if ( ! _matrule)  return false;

  int  index   = 0;
  if (_matrule->find_type("Goto",    index)) return true;
  if (_matrule->find_type("Return",  index)) return true;
  if (_matrule->find_type("Rethrow", index)) return true;
  if (_matrule->find_type("TailCall",index)) return true;
  if (_matrule->find_type("TailJump",index)) return true;
  if (_matrule->find_type("Halt",    index)) return true;

  return false;
}

// Recursive check on all operands' match rules in my match rule
bool InstructForm::is_parm(FormDict &globals) {
  if ( ! _matrule)  return false;

  int  index   = 0;
  if (_matrule->find_type("Parm",index)) return true;

  return false;
}

bool InstructForm::is_ideal_negD() const {
  return (_matrule && _matrule->_rChild && strcmp(_matrule->_rChild->_opType, "NegD") == 0);
}

// Return 'true' if this instruction matches an ideal 'Copy*' node
int InstructForm::is_ideal_copy() const {
  return _matrule ? _matrule->is_ideal_copy() : 0;
}

// Return 'true' if this instruction is too complex to rematerialize.
int InstructForm::is_expensive() const {
  // We can prove it is cheap if it has an empty encoding.
  // This helps with platform-specific nops like ThreadLocal and RoundFloat.
  if (is_empty_encoding())
    return 0;

  if (is_tls_instruction())
    return 1;

  if (_matrule == NULL)  return 0;

  return _matrule->is_expensive();
}

// Has an empty encoding if _size is a constant zero or there
// are no ins_encode tokens.
int InstructForm::is_empty_encoding() const {
  if (_insencode != NULL) {
    _insencode->reset();
    if (_insencode->encode_class_iter() == NULL) {
      return 1;
    }
  }
  if (_size != NULL && strcmp(_size, "0") == 0) {
    return 1;
  }
  return 0;
}

int InstructForm::is_tls_instruction() const {
  if (_ident != NULL &&
      ( ! strcmp( _ident,"tlsLoadP") ||
        ! strncmp(_ident,"tlsLoadP_",9)) ) {
    return 1;
  }

  if (_matrule != NULL && _insencode != NULL) {
    const char* opType = _matrule->_opType;
    if (strcmp(opType, "Set")==0)
      opType = _matrule->_rChild->_opType;
    if (strcmp(opType,"ThreadLocal")==0) {
      fprintf(stderr, "Warning: ThreadLocal instruction %s should be named 'tlsLoadP_*'\n",
              (_ident == NULL ? "NULL" : _ident));
      return 1;
    }
  }

  return 0;
}


// Return 'true' if this instruction matches an ideal 'If' node
bool InstructForm::is_ideal_if() const {
  if( _matrule == NULL ) return false;

  return _matrule->is_ideal_if();
}

// Return 'true' if this instruction matches an ideal 'FastLock' node
bool InstructForm::is_ideal_fastlock() const {
  if( _matrule == NULL ) return false;

  return _matrule->is_ideal_fastlock();
}

// Return 'true' if this instruction matches an ideal 'MemBarXXX' node
bool InstructForm::is_ideal_membar() const {
  if( _matrule == NULL ) return false;

  return _matrule->is_ideal_membar();
}

// Return 'true' if this instruction matches an ideal 'LoadPC' node
bool InstructForm::is_ideal_loadPC() const {
  if( _matrule == NULL ) return false;

  return _matrule->is_ideal_loadPC();
}

// Return 'true' if this instruction matches an ideal 'Box' node
bool InstructForm::is_ideal_box() const {
  if( _matrule == NULL ) return false;

  return _matrule->is_ideal_box();
}

// Return 'true' if this instruction matches an ideal 'Goto' node
bool InstructForm::is_ideal_goto() const {
  if( _matrule == NULL ) return false;

  return _matrule->is_ideal_goto();
}

// Return 'true' if this instruction matches an ideal 'Jump' node
bool InstructForm::is_ideal_jump() const {
  if( _matrule == NULL ) return false;

  return _matrule->is_ideal_jump();
}

// Return 'true' if instruction matches ideal 'If' | 'Goto' | 'CountedLoopEnd'
bool InstructForm::is_ideal_branch() const {
  if( _matrule == NULL ) return false;

  return _matrule->is_ideal_if() || _matrule->is_ideal_goto();
}


// Return 'true' if this instruction matches an ideal 'Return' node
bool InstructForm::is_ideal_return() const {
  if( _matrule == NULL ) return false;

  // Check MatchRule to see if the first entry is the ideal "Return" node
  int  index   = 0;
  if (_matrule->find_type("Return",index)) return true;
  if (_matrule->find_type("Rethrow",index)) return true;
  if (_matrule->find_type("TailCall",index)) return true;
  if (_matrule->find_type("TailJump",index)) return true;

  return false;
}

// Return 'true' if this instruction matches an ideal 'Halt' node
bool InstructForm::is_ideal_halt() const {
  int  index   = 0;
  return _matrule && _matrule->find_type("Halt",index);
}

// Return 'true' if this instruction matches an ideal 'SafePoint' node
bool InstructForm::is_ideal_safepoint() const {
  int  index   = 0;
  return _matrule && _matrule->find_type("SafePoint",index);
}

// Return 'true' if this instruction matches an ideal 'Nop' node
bool InstructForm::is_ideal_nop() const {
  return _ident && _ident[0] == 'N' && _ident[1] == 'o' && _ident[2] == 'p' && _ident[3] == '_';
}

bool InstructForm::is_ideal_control() const {
  if ( ! _matrule)  return false;

  return is_ideal_return() || is_ideal_branch() || _matrule->is_ideal_jump() || is_ideal_halt();
}

// Return 'true' if this instruction matches an ideal 'Call' node
Form::CallType InstructForm::is_ideal_call() const {
  if( _matrule == NULL ) return Form::invalid_type;

  // Check MatchRule to see if the first entry is the ideal "Call" node
  int  idx   = 0;
  if(_matrule->find_type("CallStaticJava",idx))   return Form::JAVA_STATIC;
  idx = 0;
  if(_matrule->find_type("Lock",idx))             return Form::JAVA_STATIC;
  idx = 0;
  if(_matrule->find_type("Unlock",idx))           return Form::JAVA_STATIC;
  idx = 0;
  if(_matrule->find_type("CallDynamicJava",idx))  return Form::JAVA_DYNAMIC;
  idx = 0;
  if(_matrule->find_type("CallRuntime",idx))      return Form::JAVA_RUNTIME;
  idx = 0;
  if(_matrule->find_type("CallLeaf",idx))         return Form::JAVA_LEAF;
  idx = 0;
  if(_matrule->find_type("CallLeafNoFP",idx))     return Form::JAVA_LEAF;
  idx = 0;
  if(_matrule->find_type("CallLeafVector",idx))   return Form::JAVA_LEAF;
  idx = 0;
  if(_matrule->find_type("CallNative",idx))       return Form::JAVA_NATIVE;
  idx = 0;

  return Form::invalid_type;
}

// Return 'true' if this instruction matches an ideal 'Load?' node
Form::DataType InstructForm::is_ideal_load() const {
  if( _matrule == NULL ) return Form::none;

  return  _matrule->is_ideal_load();
}

// Return 'true' if this instruction matches an ideal 'LoadKlass' node
bool InstructForm::skip_antidep_check() const {
  if( _matrule == NULL ) return false;

  return  _matrule->skip_antidep_check();
}

// Return 'true' if this instruction matches an ideal 'Load?' node
Form::DataType InstructForm::is_ideal_store() const {
  if( _matrule == NULL ) return Form::none;

  return  _matrule->is_ideal_store();
}

// Return 'true' if this instruction matches an ideal vector node
bool InstructForm::is_vector() const {
  if( _matrule == NULL ) return false;

  return _matrule->is_vector();
}


// Return the input register that must match the output register
// If this is not required, return 0
uint InstructForm::two_address(FormDict &globals) {
  uint  matching_input = 0;
  if(_components.count() == 0) return 0;

  _components.reset();
  Component *comp = _components.iter();
  // Check if there is a DEF
  if( comp->isa(Component::DEF) ) {
    // Check that this is a register
    const char  *def_type = comp->_type;
    const Form  *form     = globals[def_type];
    OperandForm *op       = form->is_operand();
    if( op ) {
      if( op->constrained_reg_class() != NULL &&
          op->interface_type(globals) == Form::register_interface ) {
        // Remember the local name for equality test later
        const char *def_name = comp->_name;
        // Check if a component has the same name and is a USE
        do {
          if( comp->isa(Component::USE) && strcmp(comp->_name,def_name)==0 ) {
            return operand_position_format(def_name);
          }
        } while( (comp = _components.iter()) != NULL);
      }
    }
  }

  return 0;
}


// when chaining a constant to an instruction, returns 'true' and sets opType
Form::DataType InstructForm::is_chain_of_constant(FormDict &globals) {
  const char *dummy  = NULL;
  const char *dummy2 = NULL;
  return is_chain_of_constant(globals, dummy, dummy2);
}
Form::DataType InstructForm::is_chain_of_constant(FormDict &globals,
                const char * &opTypeParam) {
  const char *result = NULL;

  return is_chain_of_constant(globals, opTypeParam, result);
}

Form::DataType InstructForm::is_chain_of_constant(FormDict &globals,
                const char * &opTypeParam, const char * &resultParam) {
  Form::DataType  data_type = Form::none;
  if ( ! _matrule)  return data_type;

  // !!!!!
  // The source of the chain rule is 'position = 1'
  uint         position = 1;
  const char  *result   = NULL;
  const char  *name     = NULL;
  const char  *opType   = NULL;
  // Here base_operand is looking for an ideal type to be returned (opType).
  if ( _matrule->is_chain_rule(globals)
       && _matrule->base_operand(position, globals, result, name, opType) ) {
    data_type = ideal_to_const_type(opType);

    // if it isn't an ideal constant type, just return
    if ( data_type == Form::none ) return data_type;

    // Ideal constant types also adjust the opType parameter.
    resultParam = result;
    opTypeParam = opType;
    return data_type;
  }

  return data_type;
}

// Check if a simple chain rule
bool InstructForm::is_simple_chain_rule(FormDict &globals) const {
  if( _matrule && _matrule->sets_result()
      && _matrule->_rChild->_lChild == NULL
      && globals[_matrule->_rChild->_opType]
      && globals[_matrule->_rChild->_opType]->is_opclass() ) {
    return true;
  }
  return false;
}

// check for structural rematerialization
bool InstructForm::rematerialize(FormDict &globals, RegisterForm *registers ) {
  bool   rematerialize = false;

  Form::DataType data_type = is_chain_of_constant(globals);
  if( data_type != Form::none )
    rematerialize = true;

  // Constants
  if( _components.count() == 1 && _components[0]->is(Component::USE_DEF) )
    rematerialize = true;

  // Pseudo-constants (values easily available to the runtime)
  if (is_empty_encoding() && is_tls_instruction())
    rematerialize = true;

  // 1-input, 1-output, such as copies or increments.
  if( _components.count() == 2 &&
      _components[0]->is(Component::DEF) &&
      _components[1]->isa(Component::USE) )
    rematerialize = true;

  // Check for an ideal 'Load?' and eliminate rematerialize option
  if ( is_ideal_load() != Form::none || // Ideal load?  Do not rematerialize
       is_ideal_copy() != Form::none || // Ideal copy?  Do not rematerialize
       is_expensive()  != Form::none) { // Expensive?   Do not rematerialize
    rematerialize = false;
  }

  // Always rematerialize the flags.  They are more expensive to save &
  // restore than to recompute (and possibly spill the compare's inputs).
  if( _components.count() >= 1 ) {
    Component *c = _components[0];
    const Form *form = globals[c->_type];
    OperandForm *opform = form->is_operand();
    if( opform ) {
      // Avoid the special stack_slots register classes
      const char *rc_name = opform->constrained_reg_class();
      if( rc_name ) {
        if( strcmp(rc_name,"stack_slots") ) {
          // Check for ideal_type of RegFlags
          const char *type = opform->ideal_type( globals, registers );
          if( (type != NULL) && !strcmp(type, "RegFlags") )
            rematerialize = true;
        } else
          rematerialize = false; // Do not rematerialize things target stk
      }
    }
  }

  return rematerialize;
}

// loads from memory, so must check for anti-dependence
bool InstructForm::needs_anti_dependence_check(FormDict &globals) const {
  if ( skip_antidep_check() ) return false;

  // Machine independent loads must be checked for anti-dependences
  if( is_ideal_load() != Form::none )  return true;

  // !!!!! !!!!! !!!!!
  // TEMPORARY
  // if( is_simple_chain_rule(globals) )  return false;

  // String.(compareTo/equals/indexOf) and Arrays.equals use many memorys edges,
  // but writes none
  if( _matrule && _matrule->_rChild &&
      ( strcmp(_matrule->_rChild->_opType,"StrComp"    )==0 ||
        strcmp(_matrule->_rChild->_opType,"StrEquals"  )==0 ||
        strcmp(_matrule->_rChild->_opType,"StrIndexOf" )==0 ||
        strcmp(_matrule->_rChild->_opType,"StrIndexOfChar" )==0 ||
        strcmp(_matrule->_rChild->_opType,"CountPositives" )==0 ||
        strcmp(_matrule->_rChild->_opType,"AryEq"      )==0 ))
    return true;

  // Check if instruction has a USE of a memory operand class, but no defs
  bool USE_of_memory  = false;
  bool DEF_of_memory  = false;
  Component     *comp = NULL;
  ComponentList &components = (ComponentList &)_components;

  components.reset();
  while( (comp = components.iter()) != NULL ) {
    const Form  *form = globals[comp->_type];
    if( !form ) continue;
    OpClassForm *op   = form->is_opclass();
    if( !op ) continue;
    if( form->interface_type(globals) == Form::memory_interface ) {
      if( comp->isa(Component::USE) ) USE_of_memory = true;
      if( comp->isa(Component::DEF) ) {
        OperandForm *oper = form->is_operand();
        if( oper && oper->is_user_name_for_sReg() ) {
          // Stack slots are unaliased memory handled by allocator
          oper = oper;  // debug stopping point !!!!!
        } else {
          DEF_of_memory = true;
        }
      }
    }
  }
  return (USE_of_memory && !DEF_of_memory);
}


int InstructForm::memory_operand(FormDict &globals) const {
  // Machine independent loads must be checked for anti-dependences
  // Check if instruction has a USE of a memory operand class, or a def.
  int USE_of_memory  = 0;
  int DEF_of_memory  = 0;
  const char*    last_memory_DEF = NULL; // to test DEF/USE pairing in asserts
  const char*    last_memory_USE = NULL;
  Component     *unique          = NULL;
  Component     *comp            = NULL;
  ComponentList &components      = (ComponentList &)_components;

  components.reset();
  while( (comp = components.iter()) != NULL ) {
    const Form  *form = globals[comp->_type];
    if( !form ) continue;
    OpClassForm *op   = form->is_opclass();
    if( !op ) continue;
    if( op->stack_slots_only(globals) )  continue;
    if( form->interface_type(globals) == Form::memory_interface ) {
      if( comp->isa(Component::DEF) ) {
        last_memory_DEF = comp->_name;
        DEF_of_memory++;
        unique = comp;
      } else if( comp->isa(Component::USE) ) {
        if( last_memory_DEF != NULL ) {
          assert(0 == strcmp(last_memory_DEF, comp->_name), "every memory DEF is followed by a USE of the same name");
          last_memory_DEF = NULL;
        }
        // Handles same memory being used multiple times in the case of BMI1 instructions.
        if (last_memory_USE != NULL) {
          if (strcmp(comp->_name, last_memory_USE) != 0) {
            USE_of_memory++;
          }
        } else {
          USE_of_memory++;
        }
        last_memory_USE = comp->_name;

        if (DEF_of_memory == 0)  // defs take precedence
          unique = comp;
      } else {
        assert(last_memory_DEF == NULL, "unpaired memory DEF");
      }
    }
  }
  assert(last_memory_DEF == NULL, "unpaired memory DEF");
  assert(USE_of_memory >= DEF_of_memory, "unpaired memory DEF");
  USE_of_memory -= DEF_of_memory;   // treat paired DEF/USE as one occurrence
  if( (USE_of_memory + DEF_of_memory) > 0 ) {
    if( is_simple_chain_rule(globals) ) {
      //fprintf(stderr, "Warning: chain rule is not really a memory user.\n");
      //((InstructForm*)this)->dump();
      // Preceding code prints nothing on sparc and these insns on intel:
      // leaP8 leaP32 leaPIdxOff leaPIdxScale leaPIdxScaleOff leaP8 leaP32
      // leaPIdxOff leaPIdxScale leaPIdxScaleOff
      return NO_MEMORY_OPERAND;
    }

    if( DEF_of_memory == 1 ) {
      assert(unique != NULL, "");
      if( USE_of_memory == 0 ) {
        // unique def, no uses
      } else {
        // // unique def, some uses
        // // must return bottom unless all uses match def
        // unique = NULL;
#ifdef S390
        // This case is important for move instructions on s390x.
        // On other platforms (e.g. x86), all uses always match the def.
        unique = NULL;
#endif
      }
    } else if( DEF_of_memory > 0 ) {
      // multiple defs, don't care about uses
      unique = NULL;
    } else if( USE_of_memory == 1) {
      // unique use, no defs
      assert(unique != NULL, "");
    } else if( USE_of_memory > 0 ) {
      // multiple uses, no defs
      unique = NULL;
    } else {
      assert(false, "bad case analysis");
    }
    // process the unique DEF or USE, if there is one
    if( unique == NULL ) {
      return MANY_MEMORY_OPERANDS;
    } else {
      int pos = components.operand_position(unique->_name);
      if( unique->isa(Component::DEF) ) {
        pos += 1;                // get corresponding USE from DEF
      }
      assert(pos >= 1, "I was just looking at it!");
      return pos;
    }
  }

  // missed the memory op??
  if( true ) {  // %%% should not be necessary
    if( is_ideal_store() != Form::none ) {
      fprintf(stderr, "Warning: cannot find memory opnd in instr.\n");
      ((InstructForm*)this)->dump();
      // pretend it has multiple defs and uses
      return MANY_MEMORY_OPERANDS;
    }
    if( is_ideal_load()  != Form::none ) {
      fprintf(stderr, "Warning: cannot find memory opnd in instr.\n");
      ((InstructForm*)this)->dump();
      // pretend it has multiple uses and no defs
      return MANY_MEMORY_OPERANDS;
    }
  }

  return NO_MEMORY_OPERAND;
}

// This instruction captures the machine-independent bottom_type
// Expected use is for pointer vs oop determination for LoadP
bool InstructForm::captures_bottom_type(FormDict &globals) const {
  if (_matrule && _matrule->_rChild &&
      (!strcmp(_matrule->_rChild->_opType,"CastPP")       ||  // new result type
       !strcmp(_matrule->_rChild->_opType,"CastDD")       ||
       !strcmp(_matrule->_rChild->_opType,"CastFF")       ||
       !strcmp(_matrule->_rChild->_opType,"CastII")       ||
       !strcmp(_matrule->_rChild->_opType,"CastLL")       ||
       !strcmp(_matrule->_rChild->_opType,"CastVV")       ||
       !strcmp(_matrule->_rChild->_opType,"CastX2P")      ||  // new result type
       !strcmp(_matrule->_rChild->_opType,"DecodeN")      ||
       !strcmp(_matrule->_rChild->_opType,"EncodeP")      ||
       !strcmp(_matrule->_rChild->_opType,"DecodeNKlass") ||
       !strcmp(_matrule->_rChild->_opType,"EncodePKlass") ||
       !strcmp(_matrule->_rChild->_opType,"LoadN")        ||
       !strcmp(_matrule->_rChild->_opType,"LoadNKlass")   ||
       !strcmp(_matrule->_rChild->_opType,"CreateEx")     ||  // type of exception
       !strcmp(_matrule->_rChild->_opType,"CheckCastPP")  ||
       !strcmp(_matrule->_rChild->_opType,"GetAndSetP")   ||
       !strcmp(_matrule->_rChild->_opType,"GetAndSetN")   ||
       !strcmp(_matrule->_rChild->_opType,"RotateLeft")   ||
       !strcmp(_matrule->_rChild->_opType,"RotateRight")   ||
#if INCLUDE_SHENANDOAHGC
       !strcmp(_matrule->_rChild->_opType,"ShenandoahCompareAndExchangeP") ||
       !strcmp(_matrule->_rChild->_opType,"ShenandoahCompareAndExchangeN") ||
#endif
       !strcmp(_matrule->_rChild->_opType,"StrInflatedCopy") ||
       !strcmp(_matrule->_rChild->_opType,"VectorCmpMasked")||
       !strcmp(_matrule->_rChild->_opType,"VectorMaskGen")||
       !strcmp(_matrule->_rChild->_opType,"CompareAndExchangeP") ||
       !strcmp(_matrule->_rChild->_opType,"CompareAndExchangeN"))) return true;
  else if ( is_ideal_load() == Form::idealP )                return true;
  else if ( is_ideal_store() != Form::none  )                return true;

  if (needs_base_oop_edge(globals)) return true;

  if (is_vector()) return true;
  if (is_mach_constant()) return true;

  return  false;
}


// Access instr_cost attribute or return NULL.
const char* InstructForm::cost() {
  for (Attribute* cur = _attribs; cur != NULL; cur = (Attribute*)cur->_next) {
    if( strcmp(cur->_ident,AttributeForm::_ins_cost) == 0 ) {
      return cur->_val;
    }
  }
  return NULL;
}

// Return count of top-level operands.
uint InstructForm::num_opnds() {
  int  num_opnds = _components.num_operands();

  // Need special handling for matching some ideal nodes
  // i.e. Matching a return node
  /*
  if( _matrule ) {
    if( strcmp(_matrule->_opType,"Return"   )==0 ||
        strcmp(_matrule->_opType,"Halt"     )==0 )
      return 3;
  }
    */
  return num_opnds;
}

const char* InstructForm::opnd_ident(int idx) {
  return _components.at(idx)->_name;
}

const char* InstructForm::unique_opnd_ident(uint idx) {
  uint i;
  for (i = 1; i < num_opnds(); ++i) {
    if (unique_opnds_idx(i) == idx) {
      break;
    }
  }
  return (_components.at(i) != NULL) ? _components.at(i)->_name : "";
}

// Return count of unmatched operands.
uint InstructForm::num_post_match_opnds() {
  uint  num_post_match_opnds = _components.count();
  uint  num_match_opnds = _components.match_count();
  num_post_match_opnds = num_post_match_opnds - num_match_opnds;

  return num_post_match_opnds;
}

// Return the number of leaves below this complex operand
uint InstructForm::num_consts(FormDict &globals) const {
  if ( ! _matrule) return 0;

  // This is a recursive invocation on all operands in the matchrule
  return _matrule->num_consts(globals);
}

// Constants in match rule with specified type
uint InstructForm::num_consts(FormDict &globals, Form::DataType type) const {
  if ( ! _matrule) return 0;

  // This is a recursive invocation on all operands in the matchrule
  return _matrule->num_consts(globals, type);
}


// Return the register class associated with 'leaf'.
const char *InstructForm::out_reg_class(FormDict &globals) {
  assert( false, "InstructForm::out_reg_class(FormDict &globals); Not Implemented");

  return NULL;
}



// Lookup the starting position of inputs we are interested in wrt. ideal nodes
uint InstructForm::oper_input_base(FormDict &globals) {
  if( !_matrule ) return 1;     // Skip control for most nodes

  // Need special handling for matching some ideal nodes
  // i.e. Matching a return node
  if( strcmp(_matrule->_opType,"Return"    )==0 ||
      strcmp(_matrule->_opType,"Rethrow"   )==0 ||
      strcmp(_matrule->_opType,"TailCall"  )==0 ||
      strcmp(_matrule->_opType,"TailJump"  )==0 ||
      strcmp(_matrule->_opType,"SafePoint" )==0 ||
      strcmp(_matrule->_opType,"Halt"      )==0 )
    return AdlcVMDeps::Parms;   // Skip the machine-state edges

  if( _matrule->_rChild &&
      ( strcmp(_matrule->_rChild->_opType,"AryEq"     )==0 ||
        strcmp(_matrule->_rChild->_opType,"StrComp"   )==0 ||
        strcmp(_matrule->_rChild->_opType,"StrEquals" )==0 ||
        strcmp(_matrule->_rChild->_opType,"StrInflatedCopy"   )==0 ||
        strcmp(_matrule->_rChild->_opType,"StrCompressedCopy" )==0 ||
        strcmp(_matrule->_rChild->_opType,"StrIndexOf")==0 ||
        strcmp(_matrule->_rChild->_opType,"StrIndexOfChar")==0 ||
        strcmp(_matrule->_rChild->_opType,"CountPositives")==0 ||
        strcmp(_matrule->_rChild->_opType,"EncodeISOArray")==0)) {
        // String.(compareTo/equals/indexOf) and Arrays.equals
        // and sun.nio.cs.iso8859_1$Encoder.EncodeISOArray
        // take 1 control and 1 memory edges.
        // Also String.(compressedCopy/inflatedCopy).
    return 2;
  }

  // Check for handling of 'Memory' input/edge in the ideal world.
  // The AD file writer is shielded from knowledge of these edges.
  int base = 1;                 // Skip control
  base += _matrule->needs_ideal_memory_edge(globals);

  // Also skip the base-oop value for uses of derived oops.
  // The AD file writer is shielded from knowledge of these edges.
  base += needs_base_oop_edge(globals);

  return base;
}

// This function determines the order of the MachOper in _opnds[]
// by writing the operand names into the _components list.
//
// Implementation does not modify state of internal structures
void InstructForm::build_components() {
  // Add top-level operands to the components
  if (_matrule)  _matrule->append_components(_localNames, _components);

  // Add parameters that "do not appear in match rule".
  bool has_temp = false;
  const char *name;
  const char *kill_name = NULL;
  for (_parameters.reset(); (name = _parameters.iter()) != NULL;) {
    OpClassForm *opForm = _localNames[name]->is_opclass();
    assert(opForm != NULL, "sanity");

    Effect* e = NULL;
    {
      const Form* form = _effects[name];
      e = form ? form->is_effect() : NULL;
    }

    if (e != NULL) {
      has_temp |= e->is(Component::TEMP);

      // KILLs must be declared after any TEMPs because TEMPs are real
      // uses so their operand numbering must directly follow the real
      // inputs from the match rule.  Fixing the numbering seems
      // complex so simply enforce the restriction during parse.
      if (kill_name != NULL &&
          e->isa(Component::TEMP) && !e->isa(Component::DEF)) {
        OpClassForm* kill = _localNames[kill_name]->is_opclass();
        assert(kill != NULL, "sanity");
        globalAD->syntax_err(_linenum, "%s: %s %s must be at the end of the argument list\n",
                             _ident, kill->_ident, kill_name);
      } else if (e->isa(Component::KILL) && !e->isa(Component::USE)) {
        kill_name = name;
      }
    }

    const Component *component  = _components.search(name);
    if ( component  == NULL ) {
      if (e) {
        _components.insert(name, opForm->_ident, e->_use_def, false);
        component = _components.search(name);
        if (component->isa(Component::USE) && !component->isa(Component::TEMP) && _matrule) {
          const Form *form = globalAD->globalNames()[component->_type];
          assert( form, "component type must be a defined form");
          OperandForm *op   = form->is_operand();
          if (op->_interface && op->_interface->is_RegInterface()) {
            globalAD->syntax_err(_linenum, "%s: illegal USE of non-input: %s %s\n",
                                 _ident, opForm->_ident, name);
          }
        }
      } else {
        // This would be a nice warning but it triggers in a few places in a benign way
        // if (_matrule != NULL && !expands()) {
        //   globalAD->syntax_err(_linenum, "%s: %s %s not mentioned in effect or match rule\n",
        //                        _ident, opForm->_ident, name);
        // }
        _components.insert(name, opForm->_ident, Component::INVALID, false);
      }
    }
    else if (e) {
      // Component was found in the list
      // Check if there is a new effect that requires an extra component.
      // This happens when adding 'USE' to a component that is not yet one.
      if ((!component->isa( Component::USE) && ((e->_use_def & Component::USE) != 0))) {
        if (component->isa(Component::USE) && _matrule) {
          const Form *form = globalAD->globalNames()[component->_type];
          assert( form, "component type must be a defined form");
          OperandForm *op   = form->is_operand();
          if (op->_interface && op->_interface->is_RegInterface()) {
            globalAD->syntax_err(_linenum, "%s: illegal USE of non-input: %s %s\n",
                                 _ident, opForm->_ident, name);
          }
        }
        _components.insert(name, opForm->_ident, e->_use_def, false);
      } else {
        Component  *comp = (Component*)component;
        comp->promote_use_def_info(e->_use_def);
      }
      // Component positions are zero based.
      int  pos  = _components.operand_position(name);
      assert( ! (component->isa(Component::DEF) && (pos >= 1)),
              "Component::DEF can only occur in the first position");
    }
  }

  // Resolving the interactions between expand rules and TEMPs would
  // be complex so simply disallow it.
  if (_matrule == NULL && has_temp) {
    globalAD->syntax_err(_linenum, "%s: TEMPs without match rule isn't supported\n", _ident);
  }

  return;
}

// Return zero-based position in component list;  -1 if not in list.
int   InstructForm::operand_position(const char *name, int usedef) {
  return unique_opnds_idx(_components.operand_position(name, usedef, this));
}

int   InstructForm::operand_position_format(const char *name) {
  return unique_opnds_idx(_components.operand_position_format(name, this));
}

// Return zero-based position in component list; -1 if not in list.
int   InstructForm::label_position() {
  return unique_opnds_idx(_components.label_position());
}

int   InstructForm::method_position() {
  return unique_opnds_idx(_components.method_position());
}

// Return number of relocation entries needed for this instruction.
uint  InstructForm::reloc(FormDict &globals) {
  uint reloc_entries  = 0;
  // Check for "Call" nodes
  if ( is_ideal_call() )      ++reloc_entries;
  if ( is_ideal_return() )    ++reloc_entries;
  if ( is_ideal_safepoint() ) ++reloc_entries;


  // Check if operands MAYBE oop pointers, by checking for ConP elements
  // Proceed through the leaves of the match-tree and check for ConPs
  if ( _matrule != NULL ) {
    uint         position = 0;
    const char  *result   = NULL;
    const char  *name     = NULL;
    const char  *opType   = NULL;
    while (_matrule->base_operand(position, globals, result, name, opType)) {
      if ( strcmp(opType,"ConP") == 0 ) {
        ++reloc_entries;
      }
      ++position;
    }
  }

  // Above is only a conservative estimate
  // because it did not check contents of operand classes.
  // !!!!! !!!!!
  // Add 1 to reloc info for each operand class in the component list.
  Component  *comp;
  _components.reset();
  while ( (comp = _components.iter()) != NULL ) {
    const Form        *form = globals[comp->_type];
    assert( form, "Did not find component's type in global names");
    const OpClassForm *opc  = form->is_opclass();
    const OperandForm *oper = form->is_operand();
    if ( opc && (oper == NULL) ) {
      ++reloc_entries;
    } else if ( oper ) {
      // floats and doubles loaded out of method's constant pool require reloc info
      Form::DataType type = oper->is_base_constant(globals);
      if ( (type == Form::idealF) || (type == Form::idealD) ) {
        ++reloc_entries;
      }
    }
  }

  // Float and Double constants may come from the CodeBuffer table
  // and require relocatable addresses for access
  // !!!!!
  // Check for any component being an immediate float or double.
  Form::DataType data_type = is_chain_of_constant(globals);
  if( data_type==idealD || data_type==idealF ) {
    reloc_entries++;
  }

  return reloc_entries;
}

// Utility function defined in archDesc.cpp
extern bool is_def(int usedef);

// Return the result of reducing an instruction
const char *InstructForm::reduce_result() {
  const char* result = "Universe";  // default
  _components.reset();
  Component *comp = _components.iter();
  if (comp != NULL && comp->isa(Component::DEF)) {
    result = comp->_type;
    // Override this if the rule is a store operation:
    if (_matrule && _matrule->_rChild &&
        is_store_to_memory(_matrule->_rChild->_opType))
      result = "Universe";
  }
  return result;
}

// Return the name of the operand on the right hand side of the binary match
// Return NULL if there is no right hand side
const char *InstructForm::reduce_right(FormDict &globals)  const {
  if( _matrule == NULL ) return NULL;
  return  _matrule->reduce_right(globals);
}

// Similar for left
const char *InstructForm::reduce_left(FormDict &globals)   const {
  if( _matrule == NULL ) return NULL;
  return  _matrule->reduce_left(globals);
}


// Base class for this instruction, MachNode except for calls
const char *InstructForm::mach_base_class(FormDict &globals)  const {
  if( is_ideal_call() == Form::JAVA_STATIC ) {
    return "MachCallStaticJavaNode";
  }
  else if( is_ideal_call() == Form::JAVA_DYNAMIC ) {
    return "MachCallDynamicJavaNode";
  }
  else if( is_ideal_call() == Form::JAVA_RUNTIME ) {
    return "MachCallRuntimeNode";
  }
  else if( is_ideal_call() == Form::JAVA_LEAF ) {
    return "MachCallLeafNode";
  }
  else if( is_ideal_call() == Form::JAVA_NATIVE ) {
    return "MachCallNativeNode";
  }
  else if (is_ideal_return()) {
    return "MachReturnNode";
  }
  else if (is_ideal_halt()) {
    return "MachHaltNode";
  }
  else if (is_ideal_safepoint()) {
    return "MachSafePointNode";
  }
  else if (is_ideal_if()) {
    return "MachIfNode";
  }
  else if (is_ideal_goto()) {
    return "MachGotoNode";
  }
  else if (is_ideal_fastlock()) {
    return "MachFastLockNode";
  }
  else if (is_ideal_nop()) {
    return "MachNopNode";
  }
  else if( is_ideal_membar()) {
    return "MachMemBarNode";
  }
  else if (is_ideal_jump()) {
    return "MachJumpNode";
  }
  else if (is_mach_constant()) {
    return "MachConstantNode";
  }
  else if (captures_bottom_type(globals)) {
    return "MachTypeNode";
  } else {
    return "MachNode";
  }
  assert( false, "ShouldNotReachHere()");
  return NULL;
}

// Compare the instruction predicates for textual equality
bool equivalent_predicates( const InstructForm *instr1, const InstructForm *instr2 ) {
  const Predicate *pred1  = instr1->_predicate;
  const Predicate *pred2  = instr2->_predicate;
  if( pred1 == NULL && pred2 == NULL ) {
    // no predicates means they are identical
    return true;
  }
  if( pred1 != NULL && pred2 != NULL ) {
    // compare the predicates
    if (ADLParser::equivalent_expressions(pred1->_pred, pred2->_pred)) {
      return true;
    }
  }

  return false;
}

// Check if this instruction can cisc-spill to 'alternate'
bool InstructForm::cisc_spills_to(ArchDesc &AD, InstructForm *instr) {
  assert( _matrule != NULL && instr->_matrule != NULL, "must have match rules");
  // Do not replace if a cisc-version has been found.
  if( cisc_spill_operand() != Not_cisc_spillable ) return false;

  int         cisc_spill_operand = Maybe_cisc_spillable;
  char       *result             = NULL;
  char       *result2            = NULL;
  const char *op_name            = NULL;
  const char *reg_type           = NULL;
  FormDict   &globals            = AD.globalNames();
  cisc_spill_operand = _matrule->matchrule_cisc_spill_match(globals, AD.get_registers(), instr->_matrule, op_name, reg_type);
  if( (cisc_spill_operand != Not_cisc_spillable) && (op_name != NULL) && equivalent_predicates(this, instr) ) {
    cisc_spill_operand = operand_position(op_name, Component::USE);
    int def_oper  = operand_position(op_name, Component::DEF);
    if( def_oper == NameList::Not_in_list && instr->num_opnds() == num_opnds()) {
      // Do not support cisc-spilling for destination operands and
      // make sure they have the same number of operands.
      _cisc_spill_alternate = instr;
      instr->set_cisc_alternate(true);
      if( AD._cisc_spill_debug ) {
        fprintf(stderr, "Instruction %s cisc-spills-to %s\n", _ident, instr->_ident);
        fprintf(stderr, "   using operand %s %s at index %d\n", reg_type, op_name, cisc_spill_operand);
      }
      // Record that a stack-version of the reg_mask is needed
      // !!!!!
      OperandForm *oper = (OperandForm*)(globals[reg_type]->is_operand());
      assert( oper != NULL, "cisc-spilling non operand");
      const char *reg_class_name = oper->constrained_reg_class();
      AD.set_stack_or_reg(reg_class_name);
      const char *reg_mask_name  = AD.reg_mask(*oper);
      set_cisc_reg_mask_name(reg_mask_name);
      const char *stack_or_reg_mask_name = AD.stack_or_reg_mask(*oper);
    } else {
      cisc_spill_operand = Not_cisc_spillable;
    }
  } else {
    cisc_spill_operand = Not_cisc_spillable;
  }

  set_cisc_spill_operand(cisc_spill_operand);
  return (cisc_spill_operand != Not_cisc_spillable);
}

// Check to see if this instruction can be replaced with the short branch
// instruction `short-branch'
bool InstructForm::check_branch_variant(ArchDesc &AD, InstructForm *short_branch) {
  if (_matrule != NULL &&
      this != short_branch &&   // Don't match myself
      !is_short_branch() &&     // Don't match another short branch variant
      reduce_result() != NULL &&
      strstr(_ident, "restoreMask") == NULL && // Don't match side effects
      strcmp(reduce_result(), short_branch->reduce_result()) == 0 &&
      _matrule->equivalent(AD.globalNames(), short_branch->_matrule)) {
    // The instructions are equivalent.

    // Now verify that both instructions have the same parameters and
    // the same effects. Both branch forms should have the same inputs
    // and resulting projections to correctly replace a long branch node
    // with corresponding short branch node during code generation.

    bool different = false;
    if (short_branch->_components.count() != _components.count()) {
       different = true;
    } else if (_components.count() > 0) {
      short_branch->_components.reset();
      _components.reset();
      Component *comp;
      while ((comp = _components.iter()) != NULL) {
        Component *short_comp = short_branch->_components.iter();
        if (short_comp == NULL ||
            short_comp->_type != comp->_type ||
            short_comp->_usedef != comp->_usedef) {
          different = true;
          break;
        }
      }
      if (short_branch->_components.iter() != NULL)
        different = true;
    }
    if (different) {
      globalAD->syntax_err(short_branch->_linenum, "Instruction %s and its short form %s have different parameters\n", _ident, short_branch->_ident);
    }
    if (AD._adl_debug > 1 || AD._short_branch_debug) {
      fprintf(stderr, "Instruction %s has short form %s\n", _ident, short_branch->_ident);
    }
    _short_branch_form = short_branch;
    return true;
  }
  return false;
}


// --------------------------- FILE *output_routines
//
// Generate the format call for the replacement variable
void InstructForm::rep_var_format(FILE *fp, const char *rep_var) {
  // Handle special constant table variables.
  if (strcmp(rep_var, "constanttablebase") == 0) {
    fprintf(fp, "char reg[128];  ra->dump_register(in(mach_constant_base_node_input()), reg);\n");
    fprintf(fp, "    st->print(\"%%s\", reg);\n");
    return;
  }
  if (strcmp(rep_var, "constantoffset") == 0) {
    fprintf(fp, "st->print(\"#%%d\", constant_offset_unchecked());\n");
    return;
  }
  if (strcmp(rep_var, "constantaddress") == 0) {
    fprintf(fp, "st->print(\"constant table base + #%%d\", constant_offset_unchecked());\n");
    return;
  }

  // Find replacement variable's type
  const Form *form   = _localNames[rep_var];
  if (form == NULL) {
    globalAD->syntax_err(_linenum, "Unknown replacement variable %s in format statement of %s.",
                         rep_var, _ident);
    return;
  }
  OpClassForm *opc   = form->is_opclass();
  assert( opc, "replacement variable was not found in local names");
  // Lookup the index position of the replacement variable
  int idx  = operand_position_format(rep_var);
  if ( idx == -1 ) {
    globalAD->syntax_err(_linenum, "Could not find replacement variable %s in format statement of %s.\n",
                         rep_var, _ident);
    assert(strcmp(opc->_ident, "label") == 0, "Unimplemented");
    return;
  }

  if (is_noninput_operand(idx)) {
    // This component isn't in the input array.  Print out the static
    // name of the register.
    OperandForm* oper = form->is_operand();
    if (oper != NULL && oper->is_bound_register()) {
      const RegDef* first = oper->get_RegClass()->find_first_elem();
      fprintf(fp, "    st->print_raw(\"%s\");\n", first->_regname);
    } else {
      globalAD->syntax_err(_linenum, "In %s can't find format for %s %s", _ident, opc->_ident, rep_var);
    }
  } else {
    // Output the format call for this operand
    fprintf(fp,"opnd_array(%d)->",idx);
    if (idx == 0)
      fprintf(fp,"int_format(ra, this, st); // %s\n", rep_var);
    else
      fprintf(fp,"ext_format(ra, this,idx%d, st); // %s\n", idx, rep_var );
  }
}

// Search through operands to determine parameters unique positions.
void InstructForm::set_unique_opnds() {
  uint* uniq_idx = NULL;
  uint  nopnds = num_opnds();
  uint  num_uniq = nopnds;
  uint i;
  _uniq_idx_length = 0;
  if (nopnds > 0) {
    // Allocate index array.  Worst case we're mapping from each
    // component back to an index and any DEF always goes at 0 so the
    // length of the array has to be the number of components + 1.
    _uniq_idx_length = _components.count() + 1;
    uniq_idx = (uint*) AdlAllocateHeap(sizeof(uint) * _uniq_idx_length);
    for (i = 0; i < _uniq_idx_length; i++) {
      uniq_idx[i] = i;
    }
  }
  // Do it only if there is a match rule and no expand rule.  With an
  // expand rule it is done by creating new mach node in Expand()
  // method.
  if (nopnds > 0 && _matrule != NULL && _exprule == NULL) {
    const char *name;
    uint count;
    bool has_dupl_use = false;

    _parameters.reset();
    while ((name = _parameters.iter()) != NULL) {
      count = 0;
      uint position = 0;
      uint uniq_position = 0;
      _components.reset();
      Component *comp = NULL;
      if (sets_result()) {
        comp = _components.iter();
        position++;
      }
      // The next code is copied from the method operand_position().
      for (; (comp = _components.iter()) != NULL; ++position) {
        // When the first component is not a DEF,
        // leave space for the result operand!
        if (position==0 && (!comp->isa(Component::DEF))) {
          ++position;
        }
        if (strcmp(name, comp->_name) == 0) {
          if (++count > 1) {
            assert(position < _uniq_idx_length, "out of bounds");
            uniq_idx[position] = uniq_position;
            has_dupl_use = true;
          } else {
            uniq_position = position;
          }
        }
        if (comp->isa(Component::DEF) && comp->isa(Component::USE)) {
          ++position;
          if (position != 1)
            --position;   // only use two slots for the 1st USE_DEF
        }
      }
    }
    if (has_dupl_use) {
      for (i = 1; i < nopnds; i++) {
        if (i != uniq_idx[i]) {
          break;
        }
      }
      uint j = i;
      for (; i < nopnds; i++) {
        if (i == uniq_idx[i]) {
          uniq_idx[i] = j++;
        }
      }
      num_uniq = j;
    }
  }
  _uniq_idx = uniq_idx;
  _num_uniq = num_uniq;
}

// Generate index values needed for determining the operand position
void InstructForm::index_temps(FILE *fp, FormDict &globals, const char *prefix, const char *receiver) {
  uint  idx = 0;                  // position of operand in match rule
  int   cur_num_opnds = num_opnds();

  // Compute the index into vector of operand pointers:
  // idx0=0 is used to indicate that info comes from this same node, not from input edge.
  // idx1 starts at oper_input_base()
  if ( cur_num_opnds >= 1 ) {
    fprintf(fp,"  // Start at oper_input_base() and count operands\n");
    fprintf(fp,"  unsigned %sidx0 = %d;\n", prefix, oper_input_base(globals));
    fprintf(fp,"  unsigned %sidx1 = %d;", prefix, oper_input_base(globals));
    fprintf(fp," \t// %s\n", unique_opnd_ident(1));

    // Generate starting points for other unique operands if they exist
    for ( idx = 2; idx < num_unique_opnds(); ++idx ) {
      if( *receiver == 0 ) {
        fprintf(fp,"  unsigned %sidx%d = %sidx%d + opnd_array(%d)->num_edges();",
                prefix, idx, prefix, idx-1, idx-1 );
      } else {
        fprintf(fp,"  unsigned %sidx%d = %sidx%d + %s_opnds[%d]->num_edges();",
                prefix, idx, prefix, idx-1, receiver, idx-1 );
      }
      fprintf(fp," \t// %s\n", unique_opnd_ident(idx));
    }
  }
  if( *receiver != 0 ) {
    // This value is used by generate_peepreplace when copying a node.
    // Don't emit it in other cases since it can hide bugs with the
    // use invalid idx's.
    fprintf(fp,"  unsigned %sidx%d = %sreq(); \n", prefix, idx, receiver);
  }

}

// ---------------------------
bool InstructForm::verify() {
  // !!!!! !!!!!
  // Check that a "label" operand occurs last in the operand list, if present
  return true;
}

void InstructForm::dump() {
  output(stderr);
}

void InstructForm::output(FILE *fp) {
  fprintf(fp,"\nInstruction: %s\n", (_ident?_ident:""));
  if (_matrule)   _matrule->output(fp);
  if (_insencode) _insencode->output(fp);
  if (_constant)  _constant->output(fp);
  if (_opcode)    _opcode->output(fp);
  if (_attribs)   _attribs->output(fp);
  if (_predicate) _predicate->output(fp);
  if (_effects.Size()) {
    fprintf(fp,"Effects\n");
    _effects.dump();
  }
  if (_exprule)   _exprule->output(fp);
  if (_rewrule)   _rewrule->output(fp);
  if (_format)    _format->output(fp);
  if (_peephole)  _peephole->output(fp);
}

void MachNodeForm::dump() {
  output(stderr);
}

void MachNodeForm::output(FILE *fp) {
  fprintf(fp,"\nMachNode: %s\n", (_ident?_ident:""));
}

//------------------------------build_predicate--------------------------------
// Build instruction predicates.  If the user uses the same operand name
// twice, we need to check that the operands are pointer-eequivalent in
// the DFA during the labeling process.
Predicate *InstructForm::build_predicate() {
  const int buflen = 1024;
  char buf[buflen], *s=buf;
  Dict names(cmpstr,hashstr,Form::arena);       // Map Names to counts

  MatchNode *mnode =
    strcmp(_matrule->_opType, "Set") ? _matrule : _matrule->_rChild;
  if (mnode != NULL) mnode->count_instr_names(names);

  uint first = 1;
  // Start with the predicate supplied in the .ad file.
  if (_predicate) {
    if (first) first = 0;
    strcpy(s, "("); s += strlen(s);
    strncpy(s, _predicate->_pred, buflen - strlen(s) - 1);
    s += strlen(s);
    strcpy(s, ")"); s += strlen(s);
  }
  for( DictI i(&names); i.test(); ++i ) {
    uintptr_t cnt = (uintptr_t)i._value;
    if( cnt > 1 ) {             // Need a predicate at all?
      int path_bitmask = 0;
      assert( cnt == 2, "Unimplemented" );
      // Handle many pairs
      if( first ) first=0;
      else {                    // All tests must pass, so use '&&'
        strcpy(s," && ");
        s += strlen(s);
      }
      // Add predicate to working buffer
      sprintf(s,"/*%s*/(",(char*)i._key);
      s += strlen(s);
      mnode->build_instr_pred(s,(char*)i._key, 0, path_bitmask, 0);
      s += strlen(s);
      strcpy(s," == "); s += strlen(s);
      mnode->build_instr_pred(s,(char*)i._key, 1, path_bitmask, 0);
      s += strlen(s);
      strcpy(s,")"); s += strlen(s);
    }
  }
  if( s == buf ) s = NULL;
  else {
    assert( strlen(buf) < sizeof(buf), "String buffer overflow" );
    s = strdup(buf);
  }
  return new Predicate(s);
}

//------------------------------EncodeForm-------------------------------------
// Constructor
EncodeForm::EncodeForm()
  : _encClass(cmpstr,hashstr, Form::arena) {
}
EncodeForm::~EncodeForm() {
}

// record a new register class
EncClass *EncodeForm::add_EncClass(const char *className) {
  EncClass *encClass = new EncClass(className);
  _eclasses.addName(className);
  _encClass.Insert(className,encClass);
  return encClass;
}

// Lookup the function body for an encoding class
EncClass  *EncodeForm::encClass(const char *className) {
  assert( className != NULL, "Must provide a defined encoding name");

  EncClass *encClass = (EncClass*)_encClass[className];
  return encClass;
}

// Lookup the function body for an encoding class
const char *EncodeForm::encClassBody(const char *className) {
  if( className == NULL ) return NULL;

  EncClass *encClass = (EncClass*)_encClass[className];
  assert( encClass != NULL, "Encode Class is missing.");
  encClass->_code.reset();
  const char *code = (const char*)encClass->_code.iter();
  assert( code != NULL, "Found an empty encode class body.");

  return code;
}

// Lookup the function body for an encoding class
const char *EncodeForm::encClassPrototype(const char *className) {
  assert( className != NULL, "Encode class name must be non NULL.");

  return className;
}

void EncodeForm::dump() {                  // Debug printer
  output(stderr);
}

void EncodeForm::output(FILE *fp) {          // Write info to output files
  const char *name;
  fprintf(fp,"\n");
  fprintf(fp,"-------------------- Dump EncodeForm --------------------\n");
  for (_eclasses.reset(); (name = _eclasses.iter()) != NULL;) {
    ((EncClass*)_encClass[name])->output(fp);
  }
  fprintf(fp,"-------------------- end  EncodeForm --------------------\n");
}
//------------------------------EncClass---------------------------------------
EncClass::EncClass(const char *name)
  : _localNames(cmpstr,hashstr, Form::arena), _name(name) {
}
EncClass::~EncClass() {
}

// Add a parameter <type,name> pair
void EncClass::add_parameter(const char *parameter_type, const char *parameter_name) {
  _parameter_type.addName( parameter_type );
  _parameter_name.addName( parameter_name );
}

// Verify operand types in parameter list
bool EncClass::check_parameter_types(FormDict &globals) {
  // !!!!!
  return false;
}

// Add the decomposed "code" sections of an encoding's code-block
void EncClass::add_code(const char *code) {
  _code.addName(code);
}

// Add the decomposed "replacement variables" of an encoding's code-block
void EncClass::add_rep_var(char *replacement_var) {
  _code.addName(NameList::_signal);
  _rep_vars.addName(replacement_var);
}

// Lookup the function body for an encoding class
int EncClass::rep_var_index(const char *rep_var) {
  uint        position = 0;
  const char *name     = NULL;

  _parameter_name.reset();
  while ( (name = _parameter_name.iter()) != NULL ) {
    if ( strcmp(rep_var,name) == 0 ) return position;
    ++position;
  }

  return -1;
}

// Check after parsing
bool EncClass::verify() {
  // 1!!!!
  // Check that each replacement variable, '$name' in architecture description
  // is actually a local variable for this encode class, or a reserved name
  // "primary, secondary, tertiary"
  return true;
}

void EncClass::dump() {
  output(stderr);
}

// Write info to output files
void EncClass::output(FILE *fp) {
  fprintf(fp,"EncClass: %s", (_name ? _name : ""));

  // Output the parameter list
  _parameter_type.reset();
  _parameter_name.reset();
  const char *type = _parameter_type.iter();
  const char *name = _parameter_name.iter();
  fprintf(fp, " ( ");
  for ( ; (type != NULL) && (name != NULL);
        (type = _parameter_type.iter()), (name = _parameter_name.iter()) ) {
    fprintf(fp, " %s %s,", type, name);
  }
  fprintf(fp, " ) ");

  // Output the code block
  _code.reset();
  _rep_vars.reset();
  const char *code;
  while ( (code = _code.iter()) != NULL ) {
    if ( _code.is_signal(code) ) {
      // A replacement variable
      const char *rep_var = _rep_vars.iter();
      fprintf(fp,"($%s)", rep_var);
    } else {
      // A section of code
      fprintf(fp,"%s", code);
    }
  }

}

//------------------------------Opcode-----------------------------------------
Opcode::Opcode(char *primary, char *secondary, char *tertiary)
  : _primary(primary), _secondary(secondary), _tertiary(tertiary) {
}

Opcode::~Opcode() {
}

Opcode::opcode_type Opcode::as_opcode_type(const char *param) {
  if( strcmp(param,"primary") == 0 ) {
    return Opcode::PRIMARY;
  }
  else if( strcmp(param,"secondary") == 0 ) {
    return Opcode::SECONDARY;
  }
  else if( strcmp(param,"tertiary") == 0 ) {
    return Opcode::TERTIARY;
  }
  return Opcode::NOT_AN_OPCODE;
}

bool Opcode::print_opcode(FILE *fp, Opcode::opcode_type desired_opcode) {
  // Default values previously provided by MachNode::primary()...
  const char *description = NULL;
  const char *value       = NULL;
  // Check if user provided any opcode definitions
  // Update 'value' if user provided a definition in the instruction
  switch (desired_opcode) {
  case PRIMARY:
    description = "primary()";
    if( _primary   != NULL)  { value = _primary;     }
    break;
  case SECONDARY:
    description = "secondary()";
    if( _secondary != NULL ) { value = _secondary;   }
    break;
  case TERTIARY:
    description = "tertiary()";
    if( _tertiary  != NULL ) { value = _tertiary;    }
    break;
  default:
    assert( false, "ShouldNotReachHere();");
    break;
  }

  if (value != NULL) {
    fprintf(fp, "(%s /*%s*/)", value, description);
  }
  return value != NULL;
}

void Opcode::dump() {
  output(stderr);
}

// Write info to output files
void Opcode::output(FILE *fp) {
  if (_primary   != NULL) fprintf(fp,"Primary   opcode: %s\n", _primary);
  if (_secondary != NULL) fprintf(fp,"Secondary opcode: %s\n", _secondary);
  if (_tertiary  != NULL) fprintf(fp,"Tertiary  opcode: %s\n", _tertiary);
}

//------------------------------InsEncode--------------------------------------
InsEncode::InsEncode() {
}
InsEncode::~InsEncode() {
}

// Add "encode class name" and its parameters
NameAndList *InsEncode::add_encode(char *encoding) {
  assert( encoding != NULL, "Must provide name for encoding");

  // add_parameter(NameList::_signal);
  NameAndList *encode = new NameAndList(encoding);
  _encoding.addName((char*)encode);

  return encode;
}

// Access the list of encodings
void InsEncode::reset() {
  _encoding.reset();
  // _parameter.reset();
}
const char* InsEncode::encode_class_iter() {
  NameAndList  *encode_class = (NameAndList*)_encoding.iter();
  return  ( encode_class != NULL ? encode_class->name() : NULL );
}
// Obtain parameter name from zero based index
const char *InsEncode::rep_var_name(InstructForm &inst, uint param_no) {
  NameAndList *params = (NameAndList*)_encoding.current();
  assert( params != NULL, "Internal Error");
  const char *param = (*params)[param_no];

  // Remove '$' if parser placed it there.
  return ( param != NULL && *param == '$') ? (param+1) : param;
}

void InsEncode::dump() {
  output(stderr);
}

// Write info to output files
void InsEncode::output(FILE *fp) {
  NameAndList *encoding  = NULL;
  const char  *parameter = NULL;

  fprintf(fp,"InsEncode: ");
  _encoding.reset();

  while ( (encoding = (NameAndList*)_encoding.iter()) != 0 ) {
    // Output the encoding being used
    fprintf(fp,"%s(", encoding->name() );

    // Output its parameter list, if any
    bool first_param = true;
    encoding->reset();
    while (  (parameter = encoding->iter()) != 0 ) {
      // Output the ',' between parameters
      if ( ! first_param )  fprintf(fp,", ");
      first_param = false;
      // Output the parameter
      fprintf(fp,"%s", parameter);
    } // done with parameters
    fprintf(fp,")  ");
  } // done with encodings

  fprintf(fp,"\n");
}

//------------------------------Effect-----------------------------------------
static int effect_lookup(const char *name) {
  if (!strcmp(name, "USE")) return Component::USE;
  if (!strcmp(name, "DEF")) return Component::DEF;
  if (!strcmp(name, "USE_DEF")) return Component::USE_DEF;
  if (!strcmp(name, "KILL")) return Component::KILL;
  if (!strcmp(name, "USE_KILL")) return Component::USE_KILL;
  if (!strcmp(name, "TEMP")) return Component::TEMP;
  if (!strcmp(name, "TEMP_DEF")) return Component::TEMP_DEF;
  if (!strcmp(name, "INVALID")) return Component::INVALID;
  if (!strcmp(name, "CALL")) return Component::CALL;
  assert(false,"Invalid effect name specified\n");
  return Component::INVALID;
}

const char *Component::getUsedefName() {
  switch (_usedef) {
    case Component::INVALID:  return "INVALID";  break;
    case Component::USE:      return "USE";      break;
    case Component::USE_DEF:  return "USE_DEF";  break;
    case Component::USE_KILL: return "USE_KILL"; break;
    case Component::KILL:     return "KILL";     break;
    case Component::TEMP:     return "TEMP";     break;
    case Component::TEMP_DEF: return "TEMP_DEF"; break;
    case Component::DEF:      return "DEF";      break;
    case Component::CALL:     return "CALL";     break;
    default: assert(false, "unknown effect");
  }
  return "Undefined Use/Def info";
}

Effect::Effect(const char *name) : _name(name), _use_def(effect_lookup(name)) {
  _ftype = Form::EFF;
}

Effect::~Effect() {
}

// Dynamic type check
Effect *Effect::is_effect() const {
  return (Effect*)this;
}


// True if this component is equal to the parameter.
bool Effect::is(int use_def_kill_enum) const {
  return (_use_def == use_def_kill_enum ? true : false);
}
// True if this component is used/def'd/kill'd as the parameter suggests.
bool Effect::isa(int use_def_kill_enum) const {
  return (_use_def & use_def_kill_enum) == use_def_kill_enum;
}

void Effect::dump() {
  output(stderr);
}

void Effect::output(FILE *fp) {          // Write info to output files
  fprintf(fp,"Effect: %s\n", (_name?_name:""));
}

//------------------------------ExpandRule-------------------------------------
ExpandRule::ExpandRule() : _expand_instrs(),
                           _newopconst(cmpstr, hashstr, Form::arena) {
  _ftype = Form::EXP;
}

ExpandRule::~ExpandRule() {                  // Destructor
}

void ExpandRule::add_instruction(NameAndList *instruction_name_and_operand_list) {
  _expand_instrs.addName((char*)instruction_name_and_operand_list);
}

void ExpandRule::reset_instructions() {
  _expand_instrs.reset();
}

NameAndList* ExpandRule::iter_instructions() {
  return (NameAndList*)_expand_instrs.iter();
}


void ExpandRule::dump() {
  output(stderr);
}

void ExpandRule::output(FILE *fp) {         // Write info to output files
  NameAndList *expand_instr = NULL;
  const char *opid = NULL;

  fprintf(fp,"\nExpand Rule:\n");

  // Iterate over the instructions 'node' expands into
  for(reset_instructions(); (expand_instr = iter_instructions()) != NULL; ) {
    fprintf(fp,"%s(", expand_instr->name());

    // iterate over the operand list
    for( expand_instr->reset(); (opid = expand_instr->iter()) != NULL; ) {
      fprintf(fp,"%s ", opid);
    }
    fprintf(fp,");\n");
  }
}

//------------------------------RewriteRule------------------------------------
RewriteRule::RewriteRule(char* params, char* block)
  : _tempParams(params), _tempBlock(block) { };  // Constructor
RewriteRule::~RewriteRule() {                 // Destructor
}

void RewriteRule::dump() {
  output(stderr);
}

void RewriteRule::output(FILE *fp) {         // Write info to output files
  fprintf(fp,"\nRewrite Rule:\n%s\n%s\n",
          (_tempParams?_tempParams:""),
          (_tempBlock?_tempBlock:""));
}


//==============================MachNodes======================================
//------------------------------MachNodeForm-----------------------------------
MachNodeForm::MachNodeForm(char *id)
  : _ident(id) {
}

MachNodeForm::~MachNodeForm() {
}

MachNodeForm *MachNodeForm::is_machnode() const {
  return (MachNodeForm*)this;
}

//==============================Operand Classes================================
//------------------------------OpClassForm------------------------------------
OpClassForm::OpClassForm(const char* id) : _ident(id) {
  _ftype = Form::OPCLASS;
}

OpClassForm::~OpClassForm() {
}

bool OpClassForm::ideal_only() const { return 0; }

OpClassForm *OpClassForm::is_opclass() const {
  return (OpClassForm*)this;
}

Form::InterfaceType OpClassForm::interface_type(FormDict &globals) const {
  if( _oplst.count() == 0 ) return Form::no_interface;

  // Check that my operands have the same interface type
  Form::InterfaceType  interface;
  bool  first = true;
  NameList &op_list = (NameList &)_oplst;
  op_list.reset();
  const char *op_name;
  while( (op_name = op_list.iter()) != NULL ) {
    const Form  *form    = globals[op_name];
    OperandForm *operand = form->is_operand();
    assert( operand, "Entry in operand class that is not an operand");
    if( first ) {
      first     = false;
      interface = operand->interface_type(globals);
    } else {
      interface = (interface == operand->interface_type(globals) ? interface : Form::no_interface);
    }
  }
  return interface;
}

bool OpClassForm::stack_slots_only(FormDict &globals) const {
  if( _oplst.count() == 0 ) return false;  // how?

  NameList &op_list = (NameList &)_oplst;
  op_list.reset();
  const char *op_name;
  while( (op_name = op_list.iter()) != NULL ) {
    const Form  *form    = globals[op_name];
    OperandForm *operand = form->is_operand();
    assert( operand, "Entry in operand class that is not an operand");
    if( !operand->stack_slots_only(globals) )  return false;
  }
  return true;
}


void OpClassForm::dump() {
  output(stderr);
}

void OpClassForm::output(FILE *fp) {
  const char *name;
  fprintf(fp,"\nOperand Class: %s\n", (_ident?_ident:""));
  fprintf(fp,"\nCount = %d\n", _oplst.count());
  for(_oplst.reset(); (name = _oplst.iter()) != NULL;) {
    fprintf(fp,"%s, ",name);
  }
  fprintf(fp,"\n");
}


//==============================Operands=======================================
//------------------------------OperandForm------------------------------------
OperandForm::OperandForm(const char* id)
  : OpClassForm(id), _ideal_only(false),
    _localNames(cmpstr, hashstr, Form::arena) {
      _ftype = Form::OPER;

      _matrule   = NULL;
      _interface = NULL;
      _attribs   = NULL;
      _predicate = NULL;
      _constraint= NULL;
      _construct = NULL;
      _format    = NULL;
}
OperandForm::OperandForm(const char* id, bool ideal_only)
  : OpClassForm(id), _ideal_only(ideal_only),
    _localNames(cmpstr, hashstr, Form::arena) {
      _ftype = Form::OPER;

      _matrule   = NULL;
      _interface = NULL;
      _attribs   = NULL;
      _predicate = NULL;
      _constraint= NULL;
      _construct = NULL;
      _format    = NULL;
}
OperandForm::~OperandForm() {
}


OperandForm *OperandForm::is_operand() const {
  return (OperandForm*)this;
}

bool OperandForm::ideal_only() const {
  return _ideal_only;
}

Form::InterfaceType OperandForm::interface_type(FormDict &globals) const {
  if( _interface == NULL )  return Form::no_interface;

  return _interface->interface_type(globals);
}


bool OperandForm::stack_slots_only(FormDict &globals) const {
  if( _constraint == NULL )  return false;
  return _constraint->stack_slots_only();
}


// Access op_cost attribute or return NULL.
const char* OperandForm::cost() {
  for (Attribute* cur = _attribs; cur != NULL; cur = (Attribute*)cur->_next) {
    if( strcmp(cur->_ident,AttributeForm::_op_cost) == 0 ) {
      return cur->_val;
    }
  }
  return NULL;
}

// Return the number of leaves below this complex operand
uint OperandForm::num_leaves() const {
  if ( ! _matrule) return 0;

  int num_leaves = _matrule->_numleaves;
  return num_leaves;
}

// Return the number of constants contained within this complex operand
uint OperandForm::num_consts(FormDict &globals) const {
  if ( ! _matrule) return 0;

  // This is a recursive invocation on all operands in the matchrule
  return _matrule->num_consts(globals);
}

// Return the number of constants in match rule with specified type
uint OperandForm::num_consts(FormDict &globals, Form::DataType type) const {
  if ( ! _matrule) return 0;

  // This is a recursive invocation on all operands in the matchrule
  return _matrule->num_consts(globals, type);
}

// Return the number of pointer constants contained within this complex operand
uint OperandForm::num_const_ptrs(FormDict &globals) const {
  if ( ! _matrule) return 0;

  // This is a recursive invocation on all operands in the matchrule
  return _matrule->num_const_ptrs(globals);
}

uint OperandForm::num_edges(FormDict &globals) const {
  uint edges  = 0;
  uint leaves = num_leaves();
  uint consts = num_consts(globals);

  // If we are matching a constant directly, there are no leaves.
  edges = ( leaves > consts ) ? leaves - consts : 0;

  // !!!!!
  // Special case operands that do not have a corresponding ideal node.
  if( (edges == 0) && (consts == 0) ) {
    if( constrained_reg_class() != NULL ) {
      edges = 1;
    } else {
      if( _matrule
          && (_matrule->_lChild == NULL) && (_matrule->_rChild == NULL) ) {
        const Form *form = globals[_matrule->_opType];
        OperandForm *oper = form ? form->is_operand() : NULL;
        if( oper ) {
          return oper->num_edges(globals);
        }
      }
    }
  }

  return edges;
}


// Check if this operand is usable for cisc-spilling
bool  OperandForm::is_cisc_reg(FormDict &globals) const {
  const char *ideal = ideal_type(globals);
  bool is_cisc_reg = (ideal && (ideal_to_Reg_type(ideal) != none));
  return is_cisc_reg;
}

bool  OpClassForm::is_cisc_mem(FormDict &globals) const {
  Form::InterfaceType my_interface = interface_type(globals);
  return (my_interface == memory_interface);
}


// node matches ideal 'Bool'
bool OperandForm::is_ideal_bool() const {
  if( _matrule == NULL ) return false;

  return _matrule->is_ideal_bool();
}

// Require user's name for an sRegX to be stackSlotX
Form::DataType OperandForm::is_user_name_for_sReg() const {
  DataType data_type = none;
  if( _ident != NULL ) {
    if(      strcmp(_ident,"stackSlotI") == 0 ) data_type = Form::idealI;
    else if( strcmp(_ident,"stackSlotP") == 0 ) data_type = Form::idealP;
    else if( strcmp(_ident,"stackSlotD") == 0 ) data_type = Form::idealD;
    else if( strcmp(_ident,"stackSlotF") == 0 ) data_type = Form::idealF;
    else if( strcmp(_ident,"stackSlotL") == 0 ) data_type = Form::idealL;
  }
  assert((data_type == none) || (_matrule == NULL), "No match-rule for stackSlotX");

  return data_type;
}


// Return ideal type, if there is a single ideal type for this operand
const char *OperandForm::ideal_type(FormDict &globals, RegisterForm *registers) const {
  const char *type = NULL;
  if (ideal_only()) type = _ident;
  else if( _matrule == NULL ) {
    // Check for condition code register
    const char *rc_name = constrained_reg_class();
    // !!!!!
    if (rc_name == NULL) return NULL;
    // !!!!! !!!!!
    // Check constraints on result's register class
    if( registers ) {
      RegClass *reg_class  = registers->getRegClass(rc_name);
      assert( reg_class != NULL, "Register class is not defined");

      // Check for ideal type of entries in register class, all are the same type
      reg_class->reset();
      RegDef *reg_def = reg_class->RegDef_iter();
      assert( reg_def != NULL, "No entries in register class");
      assert( reg_def->_idealtype != NULL, "Did not define ideal type for register");
      // Return substring that names the register's ideal type
      type = reg_def->_idealtype + 3;
      assert( *(reg_def->_idealtype + 0) == 'O', "Expect Op_ prefix");
      assert( *(reg_def->_idealtype + 1) == 'p', "Expect Op_ prefix");
      assert( *(reg_def->_idealtype + 2) == '_', "Expect Op_ prefix");
    }
  }
  else if( _matrule->_lChild == NULL && _matrule->_rChild == NULL ) {
    // This operand matches a single type, at the top level.
    // Check for ideal type
    type = _matrule->_opType;
    if( strcmp(type,"Bool") == 0 )
      return "Bool";
    // transitive lookup
    const Form *frm = globals[type];
    OperandForm *op = frm->is_operand();
    type = op->ideal_type(globals, registers);
  }
  return type;
}


// If there is a single ideal type for this interface field, return it.
const char *OperandForm::interface_ideal_type(FormDict &globals,
                                              const char *field) const {
  const char  *ideal_type = NULL;
  const char  *value      = NULL;

  // Check if "field" is valid for this operand's interface
  if ( ! is_interface_field(field, value) )   return ideal_type;

  // !!!!! !!!!! !!!!!
  // If a valid field has a constant value, identify "ConI" or "ConP" or ...

  // Else, lookup type of field's replacement variable

  return ideal_type;
}


RegClass* OperandForm::get_RegClass() const {
  if (_interface && !_interface->is_RegInterface()) return NULL;
  return globalAD->get_registers()->getRegClass(constrained_reg_class());
}


bool OperandForm::is_bound_register() const {
  RegClass* reg_class = get_RegClass();
  if (reg_class == NULL) {
    return false;
  }

  const char* name = ideal_type(globalAD->globalNames());
  if (name == NULL) {
    return false;
  }

  uint size = 0;
  if (strcmp(name, "RegFlags") == 0) size = 1;
  if (strcmp(name, "RegI") == 0) size = 1;
  if (strcmp(name, "RegF") == 0) size = 1;
  if (strcmp(name, "RegD") == 0) size = 2;
  if (strcmp(name, "RegL") == 0) size = 2;
  if (strcmp(name, "RegN") == 0) size = 1;
  if (strcmp(name, "RegVectMask") == 0) size = globalAD->get_preproc_def("AARCH64") ? 1 : 2;
  if (strcmp(name, "VecX") == 0) size = 4;
  if (strcmp(name, "VecY") == 0) size = 8;
  if (strcmp(name, "VecZ") == 0) size = 16;
  if (strcmp(name, "RegP") == 0) size = globalAD->get_preproc_def("_LP64") ? 2 : 1;
  if (size == 0) {
    return false;
  }
  return size == reg_class->size();
}


// Check if this is a valid field for this operand,
// Return 'true' if valid, and set the value to the string the user provided.
bool  OperandForm::is_interface_field(const char *field,
                                      const char * &value) const {
  return false;
}


// Return register class name if a constraint specifies the register class.
const char *OperandForm::constrained_reg_class() const {
  const char *reg_class  = NULL;
  if ( _constraint ) {
    // !!!!!
    Constraint *constraint = _constraint;
    if ( strcmp(_constraint->_func,"ALLOC_IN_RC") == 0 ) {
      reg_class = _constraint->_arg;
    }
  }

  return reg_class;
}


// Return the register class associated with 'leaf'.
const char *OperandForm::in_reg_class(uint leaf, FormDict &globals) {
  const char *reg_class = NULL; // "RegMask::Empty";

  if((_matrule == NULL) || (_matrule->is_chain_rule(globals))) {
    reg_class = constrained_reg_class();
    return reg_class;
  }
  const char *result   = NULL;
  const char *name     = NULL;
  const char *type     = NULL;
  // iterate through all base operands
  // until we reach the register that corresponds to "leaf"
  // This function is not looking for an ideal type.  It needs the first
  // level user type associated with the leaf.
  for(uint idx = 0;_matrule->base_operand(idx,globals,result,name,type);++idx) {
    const Form *form = (_localNames[name] ? _localNames[name] : globals[result]);
    OperandForm *oper = form ? form->is_operand() : NULL;
    if( oper ) {
      reg_class = oper->constrained_reg_class();
      if( reg_class ) {
        reg_class = reg_class;
      } else {
        // ShouldNotReachHere();
      }
    } else {
      // ShouldNotReachHere();
    }

    // Increment our target leaf position if current leaf is not a candidate.
    if( reg_class == NULL)    ++leaf;
    // Exit the loop with the value of reg_class when at the correct index
    if( idx == leaf )         break;
    // May iterate through all base operands if reg_class for 'leaf' is NULL
  }
  return reg_class;
}


// Recursive call to construct list of top-level operands.
// Implementation does not modify state of internal structures
void OperandForm::build_components() {
  if (_matrule)  _matrule->append_components(_localNames, _components);

  // Add parameters that "do not appear in match rule".
  const char *name;
  for (_parameters.reset(); (name = _parameters.iter()) != NULL;) {
    OpClassForm *opForm = _localNames[name]->is_opclass();
    assert(opForm != NULL, "sanity");

    if ( _components.operand_position(name) == -1 ) {
      _components.insert(name, opForm->_ident, Component::INVALID, false);
    }
  }

  return;
}

int OperandForm::operand_position(const char *name, int usedef) {
  return _components.operand_position(name, usedef, this);
}


// Return zero-based position in component list, only counting constants;
// Return -1 if not in list.
int OperandForm::constant_position(FormDict &globals, const Component *last) {
  // Iterate through components and count constants preceding 'constant'
  int position = 0;
  Component *comp;
  _components.reset();
  while( (comp = _components.iter()) != NULL  && (comp != last) ) {
    // Special case for operands that take a single user-defined operand
    // Skip the initial definition in the component list.
    if( strcmp(comp->_name,this->_ident) == 0 ) continue;

    const char *type = comp->_type;
    // Lookup operand form for replacement variable's type
    const Form *form = globals[type];
    assert( form != NULL, "Component's type not found");
    OperandForm *oper = form ? form->is_operand() : NULL;
    if( oper ) {
      if( oper->_matrule->is_base_constant(globals) != Form::none ) {
        ++position;
      }
    }
  }

  // Check for being passed a component that was not in the list
  if( comp != last )  position = -1;

  return position;
}
// Provide position of constant by "name"
int OperandForm::constant_position(FormDict &globals, const char *name) {
  const Component *comp = _components.search(name);
  int idx = constant_position( globals, comp );

  return idx;
}


// Return zero-based position in component list, only counting constants;
// Return -1 if not in list.
int OperandForm::register_position(FormDict &globals, const char *reg_name) {
  // Iterate through components and count registers preceding 'last'
  uint  position = 0;
  Component *comp;
  _components.reset();
  while( (comp = _components.iter()) != NULL
         && (strcmp(comp->_name,reg_name) != 0) ) {
    // Special case for operands that take a single user-defined operand
    // Skip the initial definition in the component list.
    if( strcmp(comp->_name,this->_ident) == 0 ) continue;

    const char *type = comp->_type;
    // Lookup operand form for component's type
    const Form *form = globals[type];
    assert( form != NULL, "Component's type not found");
    OperandForm *oper = form ? form->is_operand() : NULL;
    if( oper ) {
      if( oper->_matrule->is_base_register(globals) ) {
        ++position;
      }
    }
  }

  return position;
}


const char *OperandForm::reduce_result()  const {
  return _ident;
}
// Return the name of the operand on the right hand side of the binary match
// Return NULL if there is no right hand side
const char *OperandForm::reduce_right(FormDict &globals)  const {
  return  ( _matrule ? _matrule->reduce_right(globals) : NULL );
}

// Similar for left
const char *OperandForm::reduce_left(FormDict &globals)   const {
  return  ( _matrule ? _matrule->reduce_left(globals) : NULL );
}


// --------------------------- FILE *output_routines
//
// Output code for disp_is_oop, if true.
void OperandForm::disp_is_oop(FILE *fp, FormDict &globals) {
  //  Check it is a memory interface with a non-user-constant disp field
  if ( this->_interface == NULL ) return;
  MemInterface *mem_interface = this->_interface->is_MemInterface();
  if ( mem_interface == NULL )    return;
  const char   *disp  = mem_interface->_disp;
  if ( *disp != '$' )             return;

  // Lookup replacement variable in operand's component list
  const char   *rep_var = disp + 1;
  const Component *comp = this->_components.search(rep_var);
  assert( comp != NULL, "Replacement variable not found in components");
  // Lookup operand form for replacement variable's type
  const char      *type = comp->_type;
  Form            *form = (Form*)globals[type];
  assert( form != NULL, "Replacement variable's type not found");
  OperandForm     *op   = form->is_operand();
  assert( op, "Memory Interface 'disp' can only emit an operand form");
  // Check if this is a ConP, which may require relocation
  if ( op->is_base_constant(globals) == Form::idealP ) {
    // Find the constant's index:  _c0, _c1, _c2, ... , _cN
    uint idx  = op->constant_position( globals, rep_var);
    fprintf(fp,"  virtual relocInfo::relocType disp_reloc() const {");
    fprintf(fp,  "  return _c%d->reloc();", idx);
    fprintf(fp, " }\n");
  }
}

// Generate code for internal and external format methods
//
// internal access to reg# node->_idx
// access to subsumed constant _c0, _c1,
void  OperandForm::int_format(FILE *fp, FormDict &globals, uint index) {
  Form::DataType dtype;
  if (_matrule && (_matrule->is_base_register(globals) ||
                   strcmp(ideal_type(globalAD->globalNames()), "RegFlags") == 0)) {
    // !!!!! !!!!!
    fprintf(fp,"  { char reg_str[128];\n");
    fprintf(fp,"    ra->dump_register(node,reg_str);\n");
    fprintf(fp,"    st->print(\"%cs\",reg_str);\n",'%');
    fprintf(fp,"  }\n");
  } else if (_matrule && (dtype = _matrule->is_base_constant(globals)) != Form::none) {
    format_constant( fp, index, dtype );
  } else if (ideal_to_sReg_type(_ident) != Form::none) {
    // Special format for Stack Slot Register
    fprintf(fp,"  { char reg_str[128];\n");
    fprintf(fp,"    ra->dump_register(node,reg_str);\n");
    fprintf(fp,"    st->print(\"%cs\",reg_str);\n",'%');
    fprintf(fp,"  }\n");
  } else {
    fprintf(fp,"  st->print(\"No format defined for %s\n\");\n", _ident);
    fflush(fp);
    fprintf(stderr,"No format defined for %s\n", _ident);
    dump();
    assert( false,"Internal error:\n  output_internal_operand() attempting to output other than a Register or Constant");
  }
}

// Similar to "int_format" but for cases where data is external to operand
// external access to reg# node->in(idx)->_idx,
void  OperandForm::ext_format(FILE *fp, FormDict &globals, uint index) {
  Form::DataType dtype;
  if (_matrule && (_matrule->is_base_register(globals) ||
                   strcmp(ideal_type(globalAD->globalNames()), "RegFlags") == 0)) {
    fprintf(fp,"  { char reg_str[128];\n");
    fprintf(fp,"    ra->dump_register(node->in(idx");
    if ( index != 0 ) fprintf(fp,              "+%d",index);
    fprintf(fp,                                      "),reg_str);\n");
    fprintf(fp,"    st->print(\"%cs\",reg_str);\n",'%');
    fprintf(fp,"  }\n");
  } else if (_matrule && (dtype = _matrule->is_base_constant(globals)) != Form::none) {
    format_constant( fp, index, dtype );
  } else if (ideal_to_sReg_type(_ident) != Form::none) {
    // Special format for Stack Slot Register
    fprintf(fp,"  { char reg_str[128];\n");
    fprintf(fp,"    ra->dump_register(node->in(idx");
    if ( index != 0 ) fprintf(fp,                  "+%d",index);
    fprintf(fp,                                       "),reg_str);\n");
    fprintf(fp,"    st->print(\"%cs\",reg_str);\n",'%');
    fprintf(fp,"  }\n");
  } else {
    fprintf(fp,"  st->print(\"No format defined for %s\n\");\n", _ident);
    assert( false,"Internal error:\n  output_external_operand() attempting to output other than a Register or Constant");
  }
}

void OperandForm::format_constant(FILE *fp, uint const_index, uint const_type) {
  switch(const_type) {
  case Form::idealI: fprintf(fp,"  st->print(\"#%%d\", _c%d);\n", const_index); break;
  case Form::idealP: fprintf(fp,"  if (_c%d) _c%d->dump_on(st);\n", const_index, const_index); break;
  case Form::idealNKlass:
  case Form::idealN: fprintf(fp,"  if (_c%d) _c%d->dump_on(st);\n", const_index, const_index); break;
  case Form::idealL: fprintf(fp,"  st->print(\"#\" INT64_FORMAT, (int64_t)_c%d);\n", const_index); break;
  case Form::idealF: fprintf(fp,"  st->print(\"#%%f\", _c%d);\n", const_index); break;
  case Form::idealD: fprintf(fp,"  st->print(\"#%%f\", _c%d);\n", const_index); break;
  default:
    assert( false, "ShouldNotReachHere()");
  }
}

// Return the operand form corresponding to the given index, else NULL.
OperandForm *OperandForm::constant_operand(FormDict &globals,
                                           uint      index) {
  // !!!!!
  // Check behavior on complex operands
  uint n_consts = num_consts(globals);
  if( n_consts > 0 ) {
    uint i = 0;
    const char *type;
    Component  *comp;
    _components.reset();
    if ((comp = _components.iter()) == NULL) {
      assert(n_consts == 1, "Bad component list detected.\n");
      // Current operand is THE operand
      if ( index == 0 ) {
        return this;
      }
    } // end if NULL
    else {
      // Skip the first component, it can not be a DEF of a constant
      do {
        type = comp->base_type(globals);
        // Check that "type" is a 'ConI', 'ConP', ...
        if ( ideal_to_const_type(type) != Form::none ) {
          // When at correct component, get corresponding Operand
          if ( index == 0 ) {
            return globals[comp->_type]->is_operand();
          }
          // Decrement number of constants to go
          --index;
        }
      } while((comp = _components.iter()) != NULL);
    }
  }

  // Did not find a constant for this index.
  return NULL;
}

// If this operand has a single ideal type, return its type
Form::DataType OperandForm::simple_type(FormDict &globals) const {
  const char *type_name = ideal_type(globals);
  Form::DataType type   = type_name ? ideal_to_const_type( type_name )
                                    : Form::none;
  return type;
}

Form::DataType OperandForm::is_base_constant(FormDict &globals) const {
  if ( _matrule == NULL )    return Form::none;

  return _matrule->is_base_constant(globals);
}

// "true" if this operand is a simple type that is swallowed
bool  OperandForm::swallowed(FormDict &globals) const {
  Form::DataType type   = simple_type(globals);
  if( type != Form::none ) {
    return true;
  }

  return false;
}

// Output code to access the value of the index'th constant
void OperandForm::access_constant(FILE *fp, FormDict &globals,
                                  uint const_index) {
  OperandForm *oper = constant_operand(globals, const_index);
  assert( oper, "Index exceeds number of constants in operand");
  Form::DataType dtype = oper->is_base_constant(globals);

  switch(dtype) {
  case idealI: fprintf(fp,"_c%d",           const_index); break;
  case idealP: fprintf(fp,"_c%d->get_con()",const_index); break;
  case idealL: fprintf(fp,"_c%d",           const_index); break;
  case idealF: fprintf(fp,"_c%d",           const_index); break;
  case idealD: fprintf(fp,"_c%d",           const_index); break;
  default:
    assert( false, "ShouldNotReachHere()");
  }
}


void OperandForm::dump() {
  output(stderr);
}

void OperandForm::output(FILE *fp) {
  fprintf(fp,"\nOperand: %s\n", (_ident?_ident:""));
  if (_matrule)    _matrule->dump();
  if (_interface)  _interface->dump();
  if (_attribs)    _attribs->dump();
  if (_predicate)  _predicate->dump();
  if (_constraint) _constraint->dump();
  if (_construct)  _construct->dump();
  if (_format)     _format->dump();
}

//------------------------------Constraint-------------------------------------
Constraint::Constraint(const char *func, const char *arg)
  : _func(func), _arg(arg) {
}
Constraint::~Constraint() { /* not owner of char* */
}

bool Constraint::stack_slots_only() const {
  return strcmp(_func, "ALLOC_IN_RC") == 0
      && strcmp(_arg,  "stack_slots") == 0;
}

void Constraint::dump() {
  output(stderr);
}

void Constraint::output(FILE *fp) {           // Write info to output files
  assert((_func != NULL && _arg != NULL),"missing constraint function or arg");
  fprintf(fp,"Constraint: %s ( %s )\n", _func, _arg);
}

//------------------------------Predicate--------------------------------------
Predicate::Predicate(char *pr)
  : _pred(pr) {
}
Predicate::~Predicate() {
}

void Predicate::dump() {
  output(stderr);
}

void Predicate::output(FILE *fp) {
  fprintf(fp,"Predicate");  // Write to output files
}
//------------------------------Interface--------------------------------------
Interface::Interface(const char *name) : _name(name) {
}
Interface::~Interface() {
}

Form::InterfaceType Interface::interface_type(FormDict &globals) const {
  Interface *thsi = (Interface*)this;
  if ( thsi->is_RegInterface()   ) return Form::register_interface;
  if ( thsi->is_MemInterface()   ) return Form::memory_interface;
  if ( thsi->is_ConstInterface() ) return Form::constant_interface;
  if ( thsi->is_CondInterface()  ) return Form::conditional_interface;

  return Form::no_interface;
}

RegInterface   *Interface::is_RegInterface() {
  if ( strcmp(_name,"REG_INTER") != 0 )
    return NULL;
  return (RegInterface*)this;
}
MemInterface   *Interface::is_MemInterface() {
  if ( strcmp(_name,"MEMORY_INTER") != 0 )  return NULL;
  return (MemInterface*)this;
}
ConstInterface *Interface::is_ConstInterface() {
  if ( strcmp(_name,"CONST_INTER") != 0 )  return NULL;
  return (ConstInterface*)this;
}
CondInterface  *Interface::is_CondInterface() {
  if ( strcmp(_name,"COND_INTER") != 0 )  return NULL;
  return (CondInterface*)this;
}


void Interface::dump() {
  output(stderr);
}

// Write info to output files
void Interface::output(FILE *fp) {
  fprintf(fp,"Interface: %s\n", (_name ? _name : "") );
}

//------------------------------RegInterface-----------------------------------
RegInterface::RegInterface() : Interface("REG_INTER") {
}
RegInterface::~RegInterface() {
}

void RegInterface::dump() {
  output(stderr);
}

// Write info to output files
void RegInterface::output(FILE *fp) {
  Interface::output(fp);
}

//------------------------------ConstInterface---------------------------------
ConstInterface::ConstInterface() : Interface("CONST_INTER") {
}
ConstInterface::~ConstInterface() {
}

void ConstInterface::dump() {
  output(stderr);
}

// Write info to output files
void ConstInterface::output(FILE *fp) {
  Interface::output(fp);
}

//------------------------------MemInterface-----------------------------------
MemInterface::MemInterface(char *base, char *index, char *scale, char *disp)
  : Interface("MEMORY_INTER"), _base(base), _index(index), _scale(scale), _disp(disp) {
}
MemInterface::~MemInterface() {
  // not owner of any character arrays
}

void MemInterface::dump() {
  output(stderr);
}

// Write info to output files
void MemInterface::output(FILE *fp) {
  Interface::output(fp);
  if ( _base  != NULL ) fprintf(fp,"  base  == %s\n", _base);
  if ( _index != NULL ) fprintf(fp,"  index == %s\n", _index);
  if ( _scale != NULL ) fprintf(fp,"  scale == %s\n", _scale);
  if ( _disp  != NULL ) fprintf(fp,"  disp  == %s\n", _disp);
  // fprintf(fp,"\n");
}

//------------------------------CondInterface----------------------------------
CondInterface::CondInterface(const char* equal,         const char* equal_format,
                             const char* not_equal,     const char* not_equal_format,
                             const char* less,          const char* less_format,
                             const char* greater_equal, const char* greater_equal_format,
                             const char* less_equal,    const char* less_equal_format,
                             const char* greater,       const char* greater_format,
                             const char* overflow,      const char* overflow_format,
                             const char* no_overflow,   const char* no_overflow_format)
  : Interface("COND_INTER"),
    _equal(equal),                 _equal_format(equal_format),
    _not_equal(not_equal),         _not_equal_format(not_equal_format),
    _less(less),                   _less_format(less_format),
    _greater_equal(greater_equal), _greater_equal_format(greater_equal_format),
    _less_equal(less_equal),       _less_equal_format(less_equal_format),
    _greater(greater),             _greater_format(greater_format),
    _overflow(overflow),           _overflow_format(overflow_format),
    _no_overflow(no_overflow),     _no_overflow_format(no_overflow_format) {
}
CondInterface::~CondInterface() {
  // not owner of any character arrays
}

void CondInterface::dump() {
  output(stderr);
}

// Write info to output files
void CondInterface::output(FILE *fp) {
  Interface::output(fp);
  if ( _equal  != NULL )     fprintf(fp," equal        == %s\n", _equal);
  if ( _not_equal  != NULL ) fprintf(fp," not_equal    == %s\n", _not_equal);
  if ( _less  != NULL )      fprintf(fp," less         == %s\n", _less);
  if ( _greater_equal  != NULL ) fprintf(fp," greater_equal    == %s\n", _greater_equal);
  if ( _less_equal  != NULL ) fprintf(fp," less_equal   == %s\n", _less_equal);
  if ( _greater  != NULL )    fprintf(fp," greater      == %s\n", _greater);
  if ( _overflow != NULL )    fprintf(fp," overflow     == %s\n", _overflow);
  if ( _no_overflow != NULL ) fprintf(fp," no_overflow  == %s\n", _no_overflow);
  // fprintf(fp,"\n");
}

//------------------------------ConstructRule----------------------------------
ConstructRule::ConstructRule(char *cnstr)
  : _construct(cnstr) {
}
ConstructRule::~ConstructRule() {
}

void ConstructRule::dump() {
  output(stderr);
}

void ConstructRule::output(FILE *fp) {
  fprintf(fp,"\nConstruct Rule\n");  // Write to output files
}


//==============================Shared Forms===================================
//------------------------------AttributeForm----------------------------------
int         AttributeForm::_insId   = 0;           // start counter at 0
int         AttributeForm::_opId    = 0;           // start counter at 0
const char* AttributeForm::_ins_cost = "ins_cost"; // required name
const char* AttributeForm::_op_cost  = "op_cost";  // required name

AttributeForm::AttributeForm(char *attr, int type, char *attrdef)
  : Form(Form::ATTR), _attrname(attr), _atype(type), _attrdef(attrdef) {
    if (type==OP_ATTR) {
      id = ++_opId;
    }
    else if (type==INS_ATTR) {
      id = ++_insId;
    }
    else assert( false,"");
}
AttributeForm::~AttributeForm() {
}

// Dynamic type check
AttributeForm *AttributeForm::is_attribute() const {
  return (AttributeForm*)this;
}


// inlined  // int  AttributeForm::type() { return id;}

void AttributeForm::dump() {
  output(stderr);
}

void AttributeForm::output(FILE *fp) {
  if( _attrname && _attrdef ) {
    fprintf(fp,"\n// AttributeForm \nstatic const int %s = %s;\n",
            _attrname, _attrdef);
  }
  else {
    fprintf(fp,"\n// AttributeForm missing name %s or definition %s\n",
            (_attrname?_attrname:""), (_attrdef?_attrdef:"") );
  }
}

//------------------------------Component--------------------------------------
Component::Component(const char *name, const char *type, int usedef)
  : _name(name), _type(type), _usedef(usedef) {
    _ftype = Form::COMP;
}
Component::~Component() {
}

// True if this component is equal to the parameter.
bool Component::is(int use_def_kill_enum) const {
  return (_usedef == use_def_kill_enum ? true : false);
}
// True if this component is used/def'd/kill'd as the parameter suggests.
bool Component::isa(int use_def_kill_enum) const {
  return (_usedef & use_def_kill_enum) == use_def_kill_enum;
}

// Extend this component with additional use/def/kill behavior
int Component::promote_use_def_info(int new_use_def) {
  _usedef |= new_use_def;

  return _usedef;
}

// Check the base type of this component, if it has one
const char *Component::base_type(FormDict &globals) {
  const Form *frm = globals[_type];
  if (frm == NULL) return NULL;
  OperandForm *op = frm->is_operand();
  if (op == NULL) return NULL;
  if (op->ideal_only()) return op->_ident;
  return (char *)op->ideal_type(globals);
}

void Component::dump() {
  output(stderr);
}

void Component::output(FILE *fp) {
  fprintf(fp,"Component:");  // Write to output files
  fprintf(fp, "  name = %s", _name);
  fprintf(fp, ", type = %s", _type);
  assert(_usedef != 0, "unknown effect");
  fprintf(fp, ", use/def = %s\n", getUsedefName());
}


//------------------------------ComponentList---------------------------------
ComponentList::ComponentList() : NameList(), _matchcnt(0) {
}
ComponentList::~ComponentList() {
  // // This list may not own its elements if copied via assignment
  // Component *component;
  // for (reset(); (component = iter()) != NULL;) {
  //   delete component;
  // }
}

void   ComponentList::insert(Component *component, bool mflag) {
  NameList::addName((char *)component);
  if(mflag) _matchcnt++;
}
void   ComponentList::insert(const char *name, const char *opType, int usedef,
                             bool mflag) {
  Component * component = new Component(name, opType, usedef);
  insert(component, mflag);
}
Component *ComponentList::current() { return (Component*)NameList::current(); }
Component *ComponentList::iter()    { return (Component*)NameList::iter(); }
Component *ComponentList::match_iter() {
  if(_iter < _matchcnt) return (Component*)NameList::iter();
  return NULL;
}
Component *ComponentList::post_match_iter() {
  Component *comp = iter();
  // At end of list?
  if ( comp == NULL ) {
    return comp;
  }
  // In post-match components?
  if (_iter > match_count()-1) {
    return comp;
  }

  return post_match_iter();
}

void       ComponentList::reset()   { NameList::reset(); }
int        ComponentList::count()   { return NameList::count(); }

Component *ComponentList::operator[](int position) {
  // Shortcut complete iteration if there are not enough entries
  if (position >= count()) return NULL;

  int        index     = 0;
  Component *component = NULL;
  for (reset(); (component = iter()) != NULL;) {
    if (index == position) {
      return component;
    }
    ++index;
  }

  return NULL;
}

const Component *ComponentList::search(const char *name) {
  PreserveIter pi(this);
  reset();
  for( Component *comp = NULL; ((comp = iter()) != NULL); ) {
    if( strcmp(comp->_name,name) == 0 ) return comp;
  }

  return NULL;
}

// Return number of USEs + number of DEFs
// When there are no components, or the first component is a USE,
// then we add '1' to hold a space for the 'result' operand.
int ComponentList::num_operands() {
  PreserveIter pi(this);
  uint       count = 1;           // result operand
  uint       position = 0;

  Component *component  = NULL;
  for( reset(); (component = iter()) != NULL; ++position ) {
    if( component->isa(Component::USE) ||
        ( position == 0 && (! component->isa(Component::DEF))) ) {
      ++count;
    }
  }

  return count;
}

// Return zero-based position of operand 'name' in list;  -1 if not in list.
// if parameter 'usedef' is ::USE, it will match USE, USE_DEF, ...
int ComponentList::operand_position(const char *name, int usedef, Form *fm) {
  PreserveIter pi(this);
  int position = 0;
  int num_opnds = num_operands();
  Component *component;
  Component* preceding_non_use = NULL;
  Component* first_def = NULL;
  for (reset(); (component = iter()) != NULL; ++position) {
    // When the first component is not a DEF,
    // leave space for the result operand!
    if ( position==0 && (! component->isa(Component::DEF)) ) {
      ++position;
      ++num_opnds;
    }
    if (strcmp(name, component->_name)==0 && (component->isa(usedef))) {
      // When the first entry in the component list is a DEF and a USE
      // Treat them as being separate, a DEF first, then a USE
      if( position==0
          && usedef==Component::USE && component->isa(Component::DEF) ) {
        assert(position+1 < num_opnds, "advertised index in bounds");
        return position+1;
      } else {
        if( preceding_non_use && strcmp(component->_name, preceding_non_use->_name) ) {
          fprintf(stderr, "the name '%s(%s)' should not precede the name '%s(%s)'",
                  preceding_non_use->_name, preceding_non_use->getUsedefName(),
                  name, component->getUsedefName());
          if (fm && fm->is_instruction()) fprintf(stderr,  "in form '%s'", fm->is_instruction()->_ident);
          if (fm && fm->is_operand()) fprintf(stderr,  "in form '%s'", fm->is_operand()->_ident);
          fprintf(stderr,  "\n");
        }
        if( position >= num_opnds ) {
          fprintf(stderr, "the name '%s' is too late in its name list", name);
          if (fm && fm->is_instruction()) fprintf(stderr,  "in form '%s'", fm->is_instruction()->_ident);
          if (fm && fm->is_operand()) fprintf(stderr,  "in form '%s'", fm->is_operand()->_ident);
          fprintf(stderr,  "\n");
        }
        assert(position < num_opnds, "advertised index in bounds");
        return position;
      }
    }
    if( component->isa(Component::DEF)
        && component->isa(Component::USE) ) {
      ++position;
      if( position != 1 )  --position;   // only use two slots for the 1st USE_DEF
    }
    if( component->isa(Component::DEF) && !first_def ) {
      first_def = component;
    }
    if( !component->isa(Component::USE) && component != first_def ) {
      preceding_non_use = component;
    } else if( preceding_non_use && !strcmp(component->_name, preceding_non_use->_name) ) {
      preceding_non_use = NULL;
    }
  }
  return Not_in_list;
}

// Find position for this name, regardless of use/def information
int ComponentList::operand_position(const char *name) {
  PreserveIter pi(this);
  int position = 0;
  Component *component;
  for (reset(); (component = iter()) != NULL; ++position) {
    // When the first component is not a DEF,
    // leave space for the result operand!
    if ( position==0 && (! component->isa(Component::DEF)) ) {
      ++position;
    }
    if (strcmp(name, component->_name)==0) {
      return position;
    }
    if( component->isa(Component::DEF)
        && component->isa(Component::USE) ) {
      ++position;
      if( position != 1 )  --position;   // only use two slots for the 1st USE_DEF
    }
  }
  return Not_in_list;
}

int ComponentList::operand_position_format(const char *name, Form *fm) {
  PreserveIter pi(this);
  int  first_position = operand_position(name);
  int  use_position   = operand_position(name, Component::USE, fm);

  return ((first_position < use_position) ? use_position : first_position);
}

int ComponentList::label_position() {
  PreserveIter pi(this);
  int position = 0;
  reset();
  for( Component *comp; (comp = iter()) != NULL; ++position) {
    // When the first component is not a DEF,
    // leave space for the result operand!
    if ( position==0 && (! comp->isa(Component::DEF)) ) {
      ++position;
    }
    if (strcmp(comp->_type, "label")==0) {
      return position;
    }
    if( comp->isa(Component::DEF)
        && comp->isa(Component::USE) ) {
      ++position;
      if( position != 1 )  --position;   // only use two slots for the 1st USE_DEF
    }
  }

  return -1;
}

int ComponentList::method_position() {
  PreserveIter pi(this);
  int position = 0;
  reset();
  for( Component *comp; (comp = iter()) != NULL; ++position) {
    // When the first component is not a DEF,
    // leave space for the result operand!
    if ( position==0 && (! comp->isa(Component::DEF)) ) {
      ++position;
    }
    if (strcmp(comp->_type, "method")==0) {
      return position;
    }
    if( comp->isa(Component::DEF)
        && comp->isa(Component::USE) ) {
      ++position;
      if( position != 1 )  --position;   // only use two slots for the 1st USE_DEF
    }
  }

  return -1;
}

void ComponentList::dump() { output(stderr); }

void ComponentList::output(FILE *fp) {
  PreserveIter pi(this);
  fprintf(fp, "\n");
  Component *component;
  for (reset(); (component = iter()) != NULL;) {
    component->output(fp);
  }
  fprintf(fp, "\n");
}

//------------------------------MatchNode--------------------------------------
MatchNode::MatchNode(ArchDesc &ad, const char *result, const char *mexpr,
                     const char *opType, MatchNode *lChild, MatchNode *rChild)
  : _AD(ad), _result(result), _name(mexpr), _opType(opType),
    _lChild(lChild), _rChild(rChild), _internalop(0), _numleaves(0),
    _commutative_id(0) {
  _numleaves = (lChild ? lChild->_numleaves : 0)
               + (rChild ? rChild->_numleaves : 0);
}

MatchNode::MatchNode(ArchDesc &ad, MatchNode& mnode)
  : _AD(ad), _result(mnode._result), _name(mnode._name),
    _opType(mnode._opType), _lChild(mnode._lChild), _rChild(mnode._rChild),
    _internalop(0), _numleaves(mnode._numleaves),
    _commutative_id(mnode._commutative_id) {
}

MatchNode::MatchNode(ArchDesc &ad, MatchNode& mnode, int clone)
  : _AD(ad), _result(mnode._result), _name(mnode._name),
    _opType(mnode._opType),
    _internalop(0), _numleaves(mnode._numleaves),
    _commutative_id(mnode._commutative_id) {
  if (mnode._lChild) {
    _lChild = new MatchNode(ad, *mnode._lChild, clone);
  } else {
    _lChild = NULL;
  }
  if (mnode._rChild) {
    _rChild = new MatchNode(ad, *mnode._rChild, clone);
  } else {
    _rChild = NULL;
  }
}

MatchNode::~MatchNode() {
  // // This node may not own its children if copied via assignment
  // if( _lChild ) delete _lChild;
  // if( _rChild ) delete _rChild;
}

bool  MatchNode::find_type(const char *type, int &position) const {
  if ( (_lChild != NULL) && (_lChild->find_type(type, position)) ) return true;
  if ( (_rChild != NULL) && (_rChild->find_type(type, position)) ) return true;

  if (strcmp(type,_opType)==0)  {
    return true;
  } else {
    ++position;
  }
  return false;
}

// Recursive call collecting info on top-level operands, not transitive.
// Implementation does not modify state of internal structures.
void MatchNode::append_components(FormDict& locals, ComponentList& components,
                                  bool def_flag) const {
  int usedef = def_flag ? Component::DEF : Component::USE;
  FormDict &globals = _AD.globalNames();

  assert (_name != NULL, "MatchNode::build_components encountered empty node\n");
  // Base case
  if (_lChild==NULL && _rChild==NULL) {
    // If _opType is not an operation, do not build a component for it #####
    const Form *f = globals[_opType];
    if( f != NULL ) {
      // Add non-ideals that are operands, operand-classes,
      if( ! f->ideal_only()
          && (f->is_opclass() || f->is_operand()) ) {
        components.insert(_name, _opType, usedef, true);
      }
    }
    return;
  }
  // Promote results of "Set" to DEF
  bool tmpdef_flag = (!strcmp(_opType, "Set")) ? true : false;
  if (_lChild) _lChild->append_components(locals, components, tmpdef_flag);
  tmpdef_flag = false;   // only applies to component immediately following 'Set'
  if (_rChild) _rChild->append_components(locals, components, tmpdef_flag);
}

// Find the n'th base-operand in the match node,
// recursively investigates match rules of user-defined operands.
//
// Implementation does not modify state of internal structures since they
// can be shared.
bool MatchNode::base_operand(uint &position, FormDict &globals,
                             const char * &result, const char * &name,
                             const char * &opType) const {
  assert (_name != NULL, "MatchNode::base_operand encountered empty node\n");
  // Base case
  if (_lChild==NULL && _rChild==NULL) {
    // Check for special case: "Universe", "label"
    if (strcmp(_opType,"Universe") == 0 || strcmp(_opType,"label")==0 ) {
      if (position == 0) {
        result = _result;
        name   = _name;
        opType = _opType;
        return 1;
      } else {
        -- position;
        return 0;
      }
    }

    const Form *form = globals[_opType];
    MatchNode *matchNode = NULL;
    // Check for user-defined type
    if (form) {
      // User operand or instruction?
      OperandForm  *opForm = form->is_operand();
      InstructForm *inForm = form->is_instruction();
      if ( opForm ) {
        matchNode = (MatchNode*)opForm->_matrule;
      } else if ( inForm ) {
        matchNode = (MatchNode*)inForm->_matrule;
      }
    }
    // if this is user-defined, recurse on match rule
    // User-defined operand and instruction forms have a match-rule.
    if (matchNode) {
      return (matchNode->base_operand(position,globals,result,name,opType));
    } else {
      // Either not a form, or a system-defined form (no match rule).
      if (position==0) {
        result = _result;
        name   = _name;
        opType = _opType;
        return 1;
      } else {
        --position;
        return 0;
      }
    }

  } else {
    // Examine the left child and right child as well
    if (_lChild) {
      if (_lChild->base_operand(position, globals, result, name, opType))
        return 1;
    }

    if (_rChild) {
      if (_rChild->base_operand(position, globals, result, name, opType))
        return 1;
    }
  }

  return 0;
}

// Recursive call on all operands' match rules in my match rule.
uint  MatchNode::num_consts(FormDict &globals) const {
  uint        index      = 0;
  uint        num_consts = 0;
  const char *result;
  const char *name;
  const char *opType;

  for (uint position = index;
       base_operand(position,globals,result,name,opType); position = index) {
    ++index;
    if( ideal_to_const_type(opType) )        num_consts++;
  }

  return num_consts;
}

// Recursive call on all operands' match rules in my match rule.
// Constants in match rule subtree with specified type
uint  MatchNode::num_consts(FormDict &globals, Form::DataType type) const {
  uint        index      = 0;
  uint        num_consts = 0;
  const char *result;
  const char *name;
  const char *opType;

  for (uint position = index;
       base_operand(position,globals,result,name,opType); position = index) {
    ++index;
    if( ideal_to_const_type(opType) == type ) num_consts++;
  }

  return num_consts;
}

// Recursive call on all operands' match rules in my match rule.
uint  MatchNode::num_const_ptrs(FormDict &globals) const {
  return  num_consts( globals, Form::idealP );
}

bool  MatchNode::sets_result() const {
  return   ( (strcmp(_name,"Set") == 0) ? true : false );
}

const char *MatchNode::reduce_right(FormDict &globals) const {
  // If there is no right reduction, return NULL.
  const char      *rightStr    = NULL;

  // If we are a "Set", start from the right child.
  const MatchNode *const mnode = sets_result() ?
    (const MatchNode *)this->_rChild :
    (const MatchNode *)this;

  // If our right child exists, it is the right reduction
  if ( mnode->_rChild ) {
    rightStr = mnode->_rChild->_internalop ? mnode->_rChild->_internalop
      : mnode->_rChild->_opType;
  }
  // Else, May be simple chain rule: (Set dst operand_form), rightStr=NULL;
  return rightStr;
}

const char *MatchNode::reduce_left(FormDict &globals) const {
  // If there is no left reduction, return NULL.
  const char  *leftStr  = NULL;

  // If we are a "Set", start from the right child.
  const MatchNode *const mnode = sets_result() ?
    (const MatchNode *)this->_rChild :
    (const MatchNode *)this;

  // If our left child exists, it is the left reduction
  if ( mnode->_lChild ) {
    leftStr = mnode->_lChild->_internalop ? mnode->_lChild->_internalop
      : mnode->_lChild->_opType;
  } else {
    // May be simple chain rule: (Set dst operand_form_source)
    if ( sets_result() ) {
      OperandForm *oper = globals[mnode->_opType]->is_operand();
      if( oper ) {
        leftStr = mnode->_opType;
      }
    }
  }
  return leftStr;
}

//------------------------------count_instr_names------------------------------
// Count occurrences of operands names in the leaves of the instruction
// match rule.
void MatchNode::count_instr_names( Dict &names ) {
  if( _lChild ) _lChild->count_instr_names(names);
  if( _rChild ) _rChild->count_instr_names(names);
  if( !_lChild && !_rChild ) {
    uintptr_t cnt = (uintptr_t)names[_name];
    cnt++;                      // One more name found
    names.Insert(_name,(void*)cnt);
  }
}

//------------------------------build_instr_pred-------------------------------
// Build a path to 'name' in buf.  Actually only build if cnt is zero, so we
// can skip some leading instances of 'name'.
int MatchNode::build_instr_pred( char *buf, const char *name, int cnt, int path_bitmask, int level) {
  if( _lChild ) {
    cnt = _lChild->build_instr_pred(buf, name, cnt, path_bitmask, level+1);
    if( cnt < 0 ) {
      return cnt;   // Found it, all done
    }
  }
  if( _rChild ) {
    path_bitmask |= 1 << level;
    cnt = _rChild->build_instr_pred( buf, name, cnt, path_bitmask, level+1);
    if( cnt < 0 ) {
      return cnt;   // Found it, all done
    }
  }
  if( !_lChild && !_rChild ) {  // Found a leaf
    // Wrong name?  Give up...
    if( strcmp(name,_name) ) return cnt;
    if( !cnt )  {
      for(int i = 0; i < level; i++) {
        int kid = path_bitmask &  (1 << i);
        if (0 == kid) {
          strcpy( buf, "_kids[0]->" );
        } else {
          strcpy( buf, "_kids[1]->" );
        }
        buf += 10;
      }
      strcpy( buf, "_leaf" );
    }
    return cnt-1;
  }
  return cnt;
}


//------------------------------build_internalop-------------------------------
// Build string representation of subtree
void MatchNode::build_internalop( ) {
  char *iop, *subtree;
  const char *lstr, *rstr;
  // Build string representation of subtree
  // Operation lchildType rchildType
  int len = (int)strlen(_opType) + 4;
  lstr = (_lChild) ? ((_lChild->_internalop) ?
                       _lChild->_internalop : _lChild->_opType) : "";
  rstr = (_rChild) ? ((_rChild->_internalop) ?
                       _rChild->_internalop : _rChild->_opType) : "";
  len += (int)strlen(lstr) + (int)strlen(rstr);
  subtree = (char *)AdlAllocateHeap(len);
  sprintf(subtree,"_%s_%s_%s", _opType, lstr, rstr);
  // Hash the subtree string in _internalOps; if a name exists, use it
  iop = (char *)_AD._internalOps[subtree];
  // Else create a unique name, and add it to the hash table
  if (iop == NULL) {
    iop = subtree;
    _AD._internalOps.Insert(subtree, iop);
    _AD._internalOpNames.addName(iop);
    _AD._internalMatch.Insert(iop, this);
  }
  // Add the internal operand name to the MatchNode
  _internalop = iop;
  _result = iop;
}


void MatchNode::dump() {
  output(stderr);
}

void MatchNode::output(FILE *fp) {
  if (_lChild==0 && _rChild==0) {
    fprintf(fp," %s",_name);    // operand
  }
  else {
    fprintf(fp," (%s ",_name);  // " (opcodeName "
    if(_lChild) _lChild->output(fp); //               left operand
    if(_rChild) _rChild->output(fp); //                    right operand
    fprintf(fp,")");                 //                                 ")"
  }
}

int MatchNode::needs_ideal_memory_edge(FormDict &globals) const {
  static const char *needs_ideal_memory_list[] = {
    "StoreI","StoreL","StoreP","StoreN","StoreNKlass","StoreD","StoreF" ,
    "StoreB","StoreC","Store" ,"StoreFP",
    "LoadI", "LoadL", "LoadP" ,"LoadN", "LoadD" ,"LoadF"  ,
    "LoadB" , "LoadUB", "LoadUS" ,"LoadS" ,"Load" ,
    "StoreVector", "LoadVector", "LoadVectorMasked", "StoreVectorMasked",
    "LoadVectorGather", "StoreVectorScatter", "LoadVectorGatherMasked", "StoreVectorScatterMasked",
    "LoadRange", "LoadKlass", "LoadNKlass", "LoadL_unaligned", "LoadD_unaligned",
    "LoadPLocked",
    "StorePConditional", "StoreIConditional", "StoreLConditional",
    "CompareAndSwapB", "CompareAndSwapS", "CompareAndSwapI", "CompareAndSwapL", "CompareAndSwapP", "CompareAndSwapN",
    "WeakCompareAndSwapB", "WeakCompareAndSwapS", "WeakCompareAndSwapI", "WeakCompareAndSwapL", "WeakCompareAndSwapP", "WeakCompareAndSwapN",
    "CompareAndExchangeB", "CompareAndExchangeS", "CompareAndExchangeI", "CompareAndExchangeL", "CompareAndExchangeP", "CompareAndExchangeN",
#if INCLUDE_SHENANDOAHGC
    "ShenandoahCompareAndSwapN", "ShenandoahCompareAndSwapP", "ShenandoahWeakCompareAndSwapP", "ShenandoahWeakCompareAndSwapN", "ShenandoahCompareAndExchangeP", "ShenandoahCompareAndExchangeN",
#endif
    "StoreCM",
    "GetAndSetB", "GetAndSetS", "GetAndAddI", "GetAndSetI", "GetAndSetP",
    "GetAndAddB", "GetAndAddS", "GetAndAddL", "GetAndSetL", "GetAndSetN",
    "ClearArray"
  };
  int cnt = sizeof(needs_ideal_memory_list)/sizeof(char*);
  if( strcmp(_opType,"PrefetchAllocation")==0 )
    return 1;
  if( strcmp(_opType,"CacheWB")==0 )
    return 1;
  if( strcmp(_opType,"CacheWBPreSync")==0 )
    return 1;
  if( strcmp(_opType,"CacheWBPostSync")==0 )
    return 1;
  if( _lChild ) {
    const char *opType = _lChild->_opType;
    for( int i=0; i<cnt; i++ )
      if( strcmp(opType,needs_ideal_memory_list[i]) == 0 )
        return 1;
    if( _lChild->needs_ideal_memory_edge(globals) )
      return 1;
  }
  if( _rChild ) {
    const char *opType = _rChild->_opType;
    for( int i=0; i<cnt; i++ )
      if( strcmp(opType,needs_ideal_memory_list[i]) == 0 )
        return 1;
    if( _rChild->needs_ideal_memory_edge(globals) )
      return 1;
  }

  return 0;
}

// TRUE if defines a derived oop, and so needs a base oop edge present
// post-matching.
int MatchNode::needs_base_oop_edge() const {
  if( !strcmp(_opType,"AddP") ) return 1;
  if( strcmp(_opType,"Set") ) return 0;
  return !strcmp(_rChild->_opType,"AddP");
}

int InstructForm::needs_base_oop_edge(FormDict &globals) const {
  if( is_simple_chain_rule(globals) ) {
    const char *src = _matrule->_rChild->_opType;
    OperandForm *src_op = globals[src]->is_operand();
    assert( src_op, "Not operand class of chain rule" );
    return src_op->_matrule ? src_op->_matrule->needs_base_oop_edge() : 0;
  }                             // Else check instruction

  return _matrule ? _matrule->needs_base_oop_edge() : 0;
}


//-------------------------cisc spilling methods-------------------------------
// helper routines and methods for detecting cisc-spilling instructions
//-------------------------cisc_spill_merge------------------------------------
int MatchNode::cisc_spill_merge(int left_spillable, int right_spillable) {
  int cisc_spillable  = Maybe_cisc_spillable;

  // Combine results of left and right checks
  if( (left_spillable == Maybe_cisc_spillable) && (right_spillable == Maybe_cisc_spillable) ) {
    // neither side is spillable, nor prevents cisc spilling
    cisc_spillable = Maybe_cisc_spillable;
  }
  else if( (left_spillable == Maybe_cisc_spillable) && (right_spillable > Maybe_cisc_spillable) ) {
    // right side is spillable
    cisc_spillable = right_spillable;
  }
  else if( (right_spillable == Maybe_cisc_spillable) && (left_spillable > Maybe_cisc_spillable) ) {
    // left side is spillable
    cisc_spillable = left_spillable;
  }
  else if( (left_spillable == Not_cisc_spillable) || (right_spillable == Not_cisc_spillable) ) {
    // left or right prevents cisc spilling this instruction
    cisc_spillable = Not_cisc_spillable;
  }
  else {
    // Only allow one to spill
    cisc_spillable = Not_cisc_spillable;
  }

  return cisc_spillable;
}

//-------------------------root_ops_match--------------------------------------
bool static root_ops_match(FormDict &globals, const char *op1, const char *op2) {
  // Base Case: check that the current operands/operations match
  assert( op1, "Must have op's name");
  assert( op2, "Must have op's name");
  const Form *form1 = globals[op1];
  const Form *form2 = globals[op2];

  return (form1 == form2);
}

//-------------------------cisc_spill_match_node-------------------------------
// Recursively check two MatchRules for legal conversion via cisc-spilling
int MatchNode::cisc_spill_match(FormDict& globals, RegisterForm* registers, MatchNode* mRule2, const char* &operand, const char* &reg_type) {
  int cisc_spillable  = Maybe_cisc_spillable;
  int left_spillable  = Maybe_cisc_spillable;
  int right_spillable = Maybe_cisc_spillable;

  // Check that each has same number of operands at this level
  if( (_lChild && !(mRule2->_lChild)) || (_rChild && !(mRule2->_rChild)) )
    return Not_cisc_spillable;

  // Base Case: check that the current operands/operations match
  // or are CISC spillable
  assert( _opType, "Must have _opType");
  assert( mRule2->_opType, "Must have _opType");
  const Form *form  = globals[_opType];
  const Form *form2 = globals[mRule2->_opType];
  if( form == form2 ) {
    cisc_spillable = Maybe_cisc_spillable;
  } else {
    const InstructForm *form2_inst = form2 ? form2->is_instruction() : NULL;
    const char *name_left  = mRule2->_lChild ? mRule2->_lChild->_opType : NULL;
    const char *name_right = mRule2->_rChild ? mRule2->_rChild->_opType : NULL;
    DataType data_type = Form::none;
    if (form->is_operand()) {
      // Make sure the loadX matches the type of the reg
      data_type = form->ideal_to_Reg_type(form->is_operand()->ideal_type(globals));
    }
    // Detect reg vs (loadX memory)
    if( form->is_cisc_reg(globals)
        && form2_inst
        && data_type != Form::none
        && (is_load_from_memory(mRule2->_opType) == data_type) // reg vs. (load memory)
        && (name_left != NULL)       // NOT (load)
        && (name_right == NULL) ) {  // NOT (load memory foo)
      const Form *form2_left = globals[name_left];
      if( form2_left && form2_left->is_cisc_mem(globals) ) {
        cisc_spillable = Is_cisc_spillable;
        operand        = _name;
        reg_type       = _result;
        return Is_cisc_spillable;
      } else {
        cisc_spillable = Not_cisc_spillable;
      }
    }
    // Detect reg vs memory
    else if (form->is_cisc_reg(globals) && form2 != NULL && form2->is_cisc_mem(globals)) {
      cisc_spillable = Is_cisc_spillable;
      operand        = _name;
      reg_type       = _result;
      return Is_cisc_spillable;
    } else {
      cisc_spillable = Not_cisc_spillable;
    }
  }

  // If cisc is still possible, check rest of tree
  if( cisc_spillable == Maybe_cisc_spillable ) {
    // Check that each has same number of operands at this level
    if( (_lChild && !(mRule2->_lChild)) || (_rChild && !(mRule2->_rChild)) ) return Not_cisc_spillable;

    // Check left operands
    if( (_lChild == NULL) && (mRule2->_lChild == NULL) ) {
      left_spillable = Maybe_cisc_spillable;
    } else  if (_lChild != NULL) {
      left_spillable = _lChild->cisc_spill_match(globals, registers, mRule2->_lChild, operand, reg_type);
    }

    // Check right operands
    if( (_rChild == NULL) && (mRule2->_rChild == NULL) ) {
      right_spillable =  Maybe_cisc_spillable;
    } else if (_rChild != NULL) {
      right_spillable = _rChild->cisc_spill_match(globals, registers, mRule2->_rChild, operand, reg_type);
    }

    // Combine results of left and right checks
    cisc_spillable = cisc_spill_merge(left_spillable, right_spillable);
  }

  return cisc_spillable;
}

//---------------------------cisc_spill_match_rule------------------------------
// Recursively check two MatchRules for legal conversion via cisc-spilling
// This method handles the root of Match tree,
// general recursive checks done in MatchNode
int  MatchRule::matchrule_cisc_spill_match(FormDict& globals, RegisterForm* registers,
                                           MatchRule* mRule2, const char* &operand,
                                           const char* &reg_type) {
  int cisc_spillable  = Maybe_cisc_spillable;
  int left_spillable  = Maybe_cisc_spillable;
  int right_spillable = Maybe_cisc_spillable;

  // Check that each sets a result
  if( !(sets_result() && mRule2->sets_result()) ) return Not_cisc_spillable;
  // Check that each has same number of operands at this level
  if( (_lChild && !(mRule2->_lChild)) || (_rChild && !(mRule2->_rChild)) ) return Not_cisc_spillable;

  // Check left operands: at root, must be target of 'Set'
  if( (_lChild == NULL) || (mRule2->_lChild == NULL) ) {
    left_spillable = Not_cisc_spillable;
  } else {
    // Do not support cisc-spilling instruction's target location
    if( root_ops_match(globals, _lChild->_opType, mRule2->_lChild->_opType) ) {
      left_spillable = Maybe_cisc_spillable;
    } else {
      left_spillable = Not_cisc_spillable;
    }
  }

  // Check right operands: recursive walk to identify reg->mem operand
  if (_rChild == NULL) {
    if (mRule2->_rChild == NULL) {
      right_spillable =  Maybe_cisc_spillable;
    } else {
      assert(0, "_rChild should not be NULL");
    }
  } else {
    right_spillable = _rChild->cisc_spill_match(globals, registers, mRule2->_rChild, operand, reg_type);
  }

  // Combine results of left and right checks
  cisc_spillable = cisc_spill_merge(left_spillable, right_spillable);

  return cisc_spillable;
}

//----------------------------- equivalent ------------------------------------
// Recursively check to see if two match rules are equivalent.
// This rule handles the root.
bool MatchRule::equivalent(FormDict &globals, MatchNode *mRule2) {
  // Check that each sets a result
  if (sets_result() != mRule2->sets_result()) {
    return false;
  }

  // Check that the current operands/operations match
  assert( _opType, "Must have _opType");
  assert( mRule2->_opType, "Must have _opType");
  const Form *form  = globals[_opType];
  const Form *form2 = globals[mRule2->_opType];
  if( form != form2 ) {
    return false;
  }

  if (_lChild ) {
    if( !_lChild->equivalent(globals, mRule2->_lChild) )
      return false;
  } else if (mRule2->_lChild) {
    return false; // I have NULL left child, mRule2 has non-NULL left child.
  }

  if (_rChild ) {
    if( !_rChild->equivalent(globals, mRule2->_rChild) )
      return false;
  } else if (mRule2->_rChild) {
    return false; // I have NULL right child, mRule2 has non-NULL right child.
  }

  // We've made it through the gauntlet.
  return true;
}

//----------------------------- equivalent ------------------------------------
// Recursively check to see if two match rules are equivalent.
// This rule handles the operands.
bool MatchNode::equivalent(FormDict &globals, MatchNode *mNode2) {
  if( !mNode2 )
    return false;

  // Check that the current operands/operations match
  assert( _opType, "Must have _opType");
  assert( mNode2->_opType, "Must have _opType");
  const Form *form  = globals[_opType];
  const Form *form2 = globals[mNode2->_opType];
  if( form != form2 ) {
    return false;
  }

  // Check that their children also match
  if (_lChild ) {
    if( !_lChild->equivalent(globals, mNode2->_lChild) )
      return false;
  } else if (mNode2->_lChild) {
    return false; // I have NULL left child, mNode2 has non-NULL left child.
  }

  if (_rChild ) {
    if( !_rChild->equivalent(globals, mNode2->_rChild) )
      return false;
  } else if (mNode2->_rChild) {
    return false; // I have NULL right child, mNode2 has non-NULL right child.
  }

  // We've made it through the gauntlet.
  return true;
}

//-------------------------- count_commutative_op -------------------------------
// Recursively check for commutative operations with subtree operands
// which could be swapped.
void MatchNode::count_commutative_op(int& count) {
  static const char *commut_op_list[] = {
    "AddI","AddL","AddF","AddD",
    "AndI","AndL",
    "MaxI","MinI","MaxF","MinF","MaxD","MinD",
    "MulI","MulL","MulF","MulD",
    "OrI","OrL",
    "XorI","XorL"
  };

  static const char *commut_vector_op_list[] = {
    "AddVB", "AddVS", "AddVI", "AddVL", "AddVF", "AddVD",
    "MulVB", "MulVS", "MulVI", "MulVL", "MulVF", "MulVD",
    "AndV", "OrV", "XorV",
    "MaxV", "MinV"
  };

  if (_lChild && _rChild && (_lChild->_lChild || _rChild->_lChild)) {
    // Don't swap if right operand is an immediate constant.
    bool is_const = false;
    if (_rChild->_lChild == NULL && _rChild->_rChild == NULL) {
      FormDict &globals = _AD.globalNames();
      const Form *form = globals[_rChild->_opType];
      if (form) {
        OperandForm *oper = form->is_operand();
        if (oper && oper->interface_type(globals) == Form::constant_interface)
          is_const = true;
      }
    }

    if (!is_const) {
      int scalar_cnt = sizeof(commut_op_list)/sizeof(char*);
      int vector_cnt = sizeof(commut_vector_op_list)/sizeof(char*);
      bool matched = false;

      // Check the commutative vector op first. It's noncommutative if
      // the current node is a masked vector op, since a mask value
      // is added to the original vector node's input list and the original
      // first two inputs are packed into one BinaryNode. So don't swap
      // if one of the operands is a BinaryNode.
      for (int i = 0; i < vector_cnt; i++) {
        if (strcmp(_opType, commut_vector_op_list[i]) == 0) {
          if (strcmp(_lChild->_opType, "Binary") != 0 &&
              strcmp(_rChild->_opType, "Binary") != 0) {
            count++;
            _commutative_id = count; // id should be > 0
          }
          matched = true;
          break;
        }
      }

      // Then check the scalar op if the current op is not in
      // the commut_vector_op_list.
      if (!matched) {
        for (int i = 0; i < scalar_cnt; i++) {
          if (strcmp(_opType, commut_op_list[i]) == 0) {
            count++;
            _commutative_id = count; // id should be > 0
            break;
          }
        }
      }
    }
  }
  if (_lChild)
    _lChild->count_commutative_op(count);
  if (_rChild)
    _rChild->count_commutative_op(count);
}

//-------------------------- swap_commutative_op ------------------------------
// Recursively swap specified commutative operation with subtree operands.
void MatchNode::swap_commutative_op(bool atroot, int id) {
  if( _commutative_id == id ) { // id should be > 0
    assert(_lChild && _rChild && (_lChild->_lChild || _rChild->_lChild ),
            "not swappable operation");
    MatchNode* tmp = _lChild;
    _lChild = _rChild;
    _rChild = tmp;
    // Don't exit here since we need to build internalop.
  }

  bool is_set = ( strcmp(_opType, "Set") == 0 );
  if( _lChild )
    _lChild->swap_commutative_op(is_set, id);
  if( _rChild )
    _rChild->swap_commutative_op(is_set, id);

  // If not the root, reduce this subtree to an internal operand
  if( !atroot && (_lChild || _rChild) ) {
    build_internalop();
  }
}

//-------------------------- swap_commutative_op ------------------------------
// Recursively swap specified commutative operation with subtree operands.
void MatchRule::matchrule_swap_commutative_op(const char* instr_ident, int count, int& match_rules_cnt) {
  assert(match_rules_cnt < 100," too many match rule clones");
  // Clone
  MatchRule* clone = new MatchRule(_AD, this);
  // Swap operands of commutative operation
  ((MatchNode*)clone)->swap_commutative_op(true, count);
  char* buf = (char*) AdlAllocateHeap(strlen(instr_ident) + 4);
  sprintf(buf, "%s_%d", instr_ident, match_rules_cnt++);
  clone->_result = buf;

  clone->_next = this->_next;
  this-> _next = clone;
  if( (--count) > 0 ) {
    this-> matchrule_swap_commutative_op(instr_ident, count, match_rules_cnt);
    clone->matchrule_swap_commutative_op(instr_ident, count, match_rules_cnt);
  }
}

//------------------------------MatchRule--------------------------------------
MatchRule::MatchRule(ArchDesc &ad)
  : MatchNode(ad), _depth(0), _construct(NULL), _numchilds(0) {
    _next = NULL;
}

MatchRule::MatchRule(ArchDesc &ad, MatchRule* mRule)
  : MatchNode(ad, *mRule, 0), _depth(mRule->_depth),
    _construct(mRule->_construct), _numchilds(mRule->_numchilds) {
    _next = NULL;
}

MatchRule::MatchRule(ArchDesc &ad, MatchNode* mroot, int depth, char *cnstr,
                     int numleaves)
  : MatchNode(ad,*mroot), _depth(depth), _construct(cnstr),
    _numchilds(0) {
      _next = NULL;
      mroot->_lChild = NULL;
      mroot->_rChild = NULL;
      delete mroot;
      _numleaves = numleaves;
      _numchilds = (_lChild ? 1 : 0) + (_rChild ? 1 : 0);
}
MatchRule::~MatchRule() {
}

// Recursive call collecting info on top-level operands, not transitive.
// Implementation does not modify state of internal structures.
void MatchRule::append_components(FormDict& locals, ComponentList& components, bool def_flag) const {
  assert (_name != NULL, "MatchNode::build_components encountered empty node\n");

  MatchNode::append_components(locals, components,
                               false /* not necessarily a def */);
}

// Recursive call on all operands' match rules in my match rule.
// Implementation does not modify state of internal structures  since they
// can be shared.
// The MatchNode that is called first treats its
bool MatchRule::base_operand(uint &position0, FormDict &globals,
                             const char *&result, const char * &name,
                             const char * &opType)const{
  uint position = position0;

  return (MatchNode::base_operand( position, globals, result, name, opType));
}


bool MatchRule::is_base_register(FormDict &globals) const {
  uint   position = 1;
  const char  *result   = NULL;
  const char  *name     = NULL;
  const char  *opType   = NULL;
  if (!base_operand(position, globals, result, name, opType)) {
    position = 0;
    if( base_operand(position, globals, result, name, opType) &&
        (strcmp(opType,"RegI")==0 ||
         strcmp(opType,"RegP")==0 ||
         strcmp(opType,"RegN")==0 ||
         strcmp(opType,"RegL")==0 ||
         strcmp(opType,"RegF")==0 ||
         strcmp(opType,"RegD")==0 ||
         strcmp(opType,"RegVectMask")==0 ||
         strcmp(opType,"VecA")==0 ||
         strcmp(opType,"VecS")==0 ||
         strcmp(opType,"VecD")==0 ||
         strcmp(opType,"VecX")==0 ||
         strcmp(opType,"VecY")==0 ||
         strcmp(opType,"VecZ")==0 ||
         strcmp(opType,"Reg" )==0) ) {
      return 1;
    }
  }
  return 0;
}

Form::DataType MatchRule::is_base_constant(FormDict &globals) const {
  uint         position = 1;
  const char  *result   = NULL;
  const char  *name     = NULL;
  const char  *opType   = NULL;
  if (!base_operand(position, globals, result, name, opType)) {
    position = 0;
    if (base_operand(position, globals, result, name, opType)) {
      return ideal_to_const_type(opType);
    }
  }
  return Form::none;
}

bool MatchRule::is_chain_rule(FormDict &globals) const {

  // Check for chain rule, and do not generate a match list for it
  if ((_lChild == NULL) && (_rChild == NULL) ) {
    const Form *form = globals[_opType];
    // If this is ideal, then it is a base match, not a chain rule.
    if ( form && form->is_operand() && (!form->ideal_only())) {
      return true;
    }
  }
  // Check for "Set" form of chain rule, and do not generate a match list
  if (_rChild) {
    const char *rch = _rChild->_opType;
    const Form *form = globals[rch];
    if ((!strcmp(_opType,"Set") &&
         ((form) && form->is_operand()))) {
      return true;
    }
  }
  return false;
}

int MatchRule::is_ideal_copy() const {
  if (is_chain_rule(_AD.globalNames()) &&
      _lChild && strncmp(_lChild->_opType, "stackSlot", 9) == 0) {
    return 1;
  }
  return 0;
}

int MatchRule::is_expensive() const {
  if( _rChild ) {
    const char  *opType = _rChild->_opType;
    if( strcmp(opType,"AtanD")==0 ||
        strcmp(opType,"DivD")==0 ||
        strcmp(opType,"DivF")==0 ||
        strcmp(opType,"DivI")==0 ||
        strcmp(opType,"Log10D")==0 ||
        strcmp(opType,"ModD")==0 ||
        strcmp(opType,"ModF")==0 ||
        strcmp(opType,"ModI")==0 ||
        strcmp(opType,"SqrtD")==0 ||
        strcmp(opType,"SqrtF")==0 ||
        strcmp(opType,"TanD")==0 ||
        strcmp(opType,"ConvD2F")==0 ||
        strcmp(opType,"ConvD2I")==0 ||
        strcmp(opType,"ConvD2L")==0 ||
        strcmp(opType,"ConvF2D")==0 ||
        strcmp(opType,"ConvF2I")==0 ||
        strcmp(opType,"ConvF2L")==0 ||
        strcmp(opType,"ConvI2D")==0 ||
        strcmp(opType,"ConvI2F")==0 ||
        strcmp(opType,"ConvI2L")==0 ||
        strcmp(opType,"ConvL2D")==0 ||
        strcmp(opType,"ConvL2F")==0 ||
        strcmp(opType,"ConvL2I")==0 ||
        strcmp(opType,"DecodeN")==0 ||
        strcmp(opType,"EncodeP")==0 ||
        strcmp(opType,"EncodePKlass")==0 ||
        strcmp(opType,"DecodeNKlass")==0 ||
        strcmp(opType,"FmaD") == 0 ||
        strcmp(opType,"FmaF") == 0 ||
        strcmp(opType,"RoundDouble")==0 ||
        strcmp(opType,"RoundDoubleMode")==0 ||
        strcmp(opType,"RoundFloat")==0 ||
        strcmp(opType,"ReverseBytesI")==0 ||
        strcmp(opType,"ReverseBytesL")==0 ||
        strcmp(opType,"ReverseBytesUS")==0 ||
        strcmp(opType,"ReverseBytesS")==0 ||
        strcmp(opType,"ReplicateB")==0 ||
        strcmp(opType,"ReplicateS")==0 ||
        strcmp(opType,"ReplicateI")==0 ||
        strcmp(opType,"ReplicateL")==0 ||
        strcmp(opType,"ReplicateF")==0 ||
        strcmp(opType,"ReplicateD")==0 ||
        strcmp(opType,"PopulateIndex")==0 ||
        strcmp(opType,"AddReductionVI")==0 ||
        strcmp(opType,"AddReductionVL")==0 ||
        strcmp(opType,"AddReductionVF")==0 ||
        strcmp(opType,"AddReductionVD")==0 ||
        strcmp(opType,"MulReductionVI")==0 ||
        strcmp(opType,"MulReductionVL")==0 ||
        strcmp(opType,"MulReductionVF")==0 ||
        strcmp(opType,"MulReductionVD")==0 ||
        strcmp(opType,"MinReductionV")==0 ||
        strcmp(opType,"MaxReductionV")==0 ||
        strcmp(opType,"AndReductionV")==0 ||
        strcmp(opType,"OrReductionV")==0 ||
        strcmp(opType,"XorReductionV")==0 ||
        strcmp(opType,"MaskAll")==0 ||
        0 /* 0 to line up columns nicely */ )
      return 1;
  }
  return 0;
}

bool MatchRule::is_ideal_if() const {
  if( !_opType ) return false;
  return
    !strcmp(_opType,"If"            ) ||
    !strcmp(_opType,"CountedLoopEnd");
}

bool MatchRule::is_ideal_fastlock() const {
  if ( _opType && (strcmp(_opType,"Set") == 0) && _rChild ) {
    return (strcmp(_rChild->_opType,"FastLock") == 0);
  }
  return false;
}

bool MatchRule::is_ideal_membar() const {
  if( !_opType ) return false;
  return
    !strcmp(_opType,"MemBarAcquire") ||
    !strcmp(_opType,"MemBarRelease") ||
    !strcmp(_opType,"MemBarAcquireLock") ||
    !strcmp(_opType,"MemBarReleaseLock") ||
    !strcmp(_opType,"LoadFence" ) ||
    !strcmp(_opType,"StoreFence") ||
    !strcmp(_opType,"StoreStoreFence") ||
    !strcmp(_opType,"MemBarVolatile") ||
    !strcmp(_opType,"MemBarCPUOrder") ||
    !strcmp(_opType,"MemBarStoreStore") ||
    !strcmp(_opType,"OnSpinWait");
}

bool MatchRule::is_ideal_loadPC() const {
  if ( _opType && (strcmp(_opType,"Set") == 0) && _rChild ) {
    return (strcmp(_rChild->_opType,"LoadPC") == 0);
  }
  return false;
}

bool MatchRule::is_ideal_box() const {
  if ( _opType && (strcmp(_opType,"Set") == 0) && _rChild ) {
    return (strcmp(_rChild->_opType,"Box") == 0);
  }
  return false;
}

bool MatchRule::is_ideal_goto() const {
  bool   ideal_goto = false;

  if( _opType && (strcmp(_opType,"Goto") == 0) ) {
    ideal_goto = true;
  }
  return ideal_goto;
}

bool MatchRule::is_ideal_jump() const {
  if( _opType ) {
    if( !strcmp(_opType,"Jump") )
      return true;
  }
  return false;
}

bool MatchRule::is_ideal_bool() const {
  if( _opType ) {
    if( !strcmp(_opType,"Bool") )
      return true;
  }
  return false;
}


Form::DataType MatchRule::is_ideal_load() const {
  Form::DataType ideal_load = Form::none;

  if ( _opType && (strcmp(_opType,"Set") == 0) && _rChild ) {
    const char *opType = _rChild->_opType;
    ideal_load = is_load_from_memory(opType);
  }

  return ideal_load;
}

bool MatchRule::is_vector() const {
  static const char *vector_list[] = {
    "AddVB","AddVS","AddVI","AddVL","AddVF","AddVD",
    "SubVB","SubVS","SubVI","SubVL","SubVF","SubVD",
    "MulVB","MulVS","MulVI","MulVL","MulVF","MulVD",
    "CMoveVD", "CMoveVF",
    "DivVF","DivVD",
    "AbsVB","AbsVS","AbsVI","AbsVL","AbsVF","AbsVD",
    "NegVF","NegVD","NegVI","NegVL",
    "SqrtVD","SqrtVF",
    "AndV" ,"XorV" ,"OrV",
    "MaxV", "MinV",
    "CompressV", "ExpandV", "CompressM",
    "AddReductionVI", "AddReductionVL",
    "AddReductionVF", "AddReductionVD",
    "MulReductionVI", "MulReductionVL",
    "MulReductionVF", "MulReductionVD",
    "MaxReductionV", "MinReductionV",
    "AndReductionV", "OrReductionV", "XorReductionV",
    "MulAddVS2VI", "MacroLogicV",
    "LShiftCntV","RShiftCntV",
    "LShiftVB","LShiftVS","LShiftVI","LShiftVL",
    "RShiftVB","RShiftVS","RShiftVI","RShiftVL",
    "URShiftVB","URShiftVS","URShiftVI","URShiftVL",
    "ReplicateB","ReplicateS","ReplicateI","ReplicateL","ReplicateF","ReplicateD","ReverseV","ReverseBytesV",
    "RoundDoubleModeV","RotateLeftV" , "RotateRightV", "LoadVector","StoreVector",
    "LoadVectorGather", "StoreVectorScatter", "LoadVectorGatherMasked", "StoreVectorScatterMasked",
    "VectorTest", "VectorLoadMask", "VectorStoreMask", "VectorBlend", "VectorInsert",
    "VectorRearrange","VectorLoadShuffle", "VectorLoadConst",
    "VectorCastB2X", "VectorCastS2X", "VectorCastI2X",
    "VectorCastL2X", "VectorCastF2X", "VectorCastD2X",
    "VectorUCastB2X", "VectorUCastS2X", "VectorUCastI2X",
    "VectorMaskWrapper","VectorMaskCmp","VectorReinterpret","LoadVectorMasked","StoreVectorMasked",
<<<<<<< HEAD
    "FmaVD","FmaVF","PopCountVI","PopCountVL","PopulateIndex","VectorLongToMask",
    "CountLeadingZerosV", "CountTrailingZerosV",
=======
    "FmaVD","FmaVF","PopCountVI", "PopCountVL", "SignumVF", "SignumVD", "VectorLongToMask",
>>>>>>> cfe67af2
    // Next are vector mask ops.
    "MaskAll", "AndVMask", "OrVMask", "XorVMask", "VectorMaskCast",
    "RoundVF", "RoundVD",
    // Next are not supported currently.
    "PackB","PackS","PackI","PackL","PackF","PackD","Pack2L","Pack2D",
    "ExtractB","ExtractUB","ExtractC","ExtractS","ExtractI","ExtractL","ExtractF","ExtractD"
  };
  int cnt = sizeof(vector_list)/sizeof(char*);
  if (_rChild) {
    const char  *opType = _rChild->_opType;
    for (int i=0; i<cnt; i++)
      if (strcmp(opType,vector_list[i]) == 0)
        return true;
  }
  return false;
}


bool MatchRule::skip_antidep_check() const {
  // Some loads operate on what is effectively immutable memory so we
  // should skip the anti dep computations.  For some of these nodes
  // the rewritable field keeps the anti dep logic from triggering but
  // for certain kinds of LoadKlass it does not since they are
  // actually reading memory which could be rewritten by the runtime,
  // though never by generated code.  This disables it uniformly for
  // the nodes that behave like this: LoadKlass, LoadNKlass and
  // LoadRange.
  if ( _opType && (strcmp(_opType,"Set") == 0) && _rChild ) {
    const char *opType = _rChild->_opType;
    if (strcmp("LoadKlass", opType) == 0 ||
        strcmp("LoadNKlass", opType) == 0 ||
        strcmp("LoadRange", opType) == 0) {
      return true;
    }
  }

  return false;
}


Form::DataType MatchRule::is_ideal_store() const {
  Form::DataType ideal_store = Form::none;

  if ( _opType && (strcmp(_opType,"Set") == 0) && _rChild ) {
    const char *opType = _rChild->_opType;
    ideal_store = is_store_to_memory(opType);
  }

  return ideal_store;
}


void MatchRule::dump() {
  output(stderr);
}

// Write just one line.
void MatchRule::output_short(FILE *fp) {
  fprintf(fp,"MatchRule: ( %s",_name);
  if (_lChild) _lChild->output(fp);
  if (_rChild) _rChild->output(fp);
  fprintf(fp," )");
}

void MatchRule::output(FILE *fp) {
  output_short(fp);
  fprintf(fp,"\n   nesting depth = %d\n", _depth);
  if (_result) fprintf(fp,"   Result Type = %s", _result);
  fprintf(fp,"\n");
}

//------------------------------Attribute--------------------------------------
Attribute::Attribute(char *id, char* val, int type)
  : _ident(id), _val(val), _atype(type) {
}
Attribute::~Attribute() {
}

int Attribute::int_val(ArchDesc &ad) {
  // Make sure it is an integer constant:
  int result = 0;
  if (!_val || !ADLParser::is_int_token(_val, result)) {
    ad.syntax_err(0, "Attribute %s must have an integer value: %s",
                  _ident, _val ? _val : "");
  }
  return result;
}

void Attribute::dump() {
  output(stderr);
} // Debug printer

// Write to output files
void Attribute::output(FILE *fp) {
  fprintf(fp,"Attribute: %s  %s\n", (_ident?_ident:""), (_val?_val:""));
}

//------------------------------FormatRule----------------------------------
FormatRule::FormatRule(char *temp)
  : _temp(temp) {
}
FormatRule::~FormatRule() {
}

void FormatRule::dump() {
  output(stderr);
}

// Write to output files
void FormatRule::output(FILE *fp) {
  fprintf(fp,"\nFormat Rule: \n%s", (_temp?_temp:""));
  fprintf(fp,"\n");
}<|MERGE_RESOLUTION|>--- conflicted
+++ resolved
@@ -4238,12 +4238,8 @@
     "VectorCastL2X", "VectorCastF2X", "VectorCastD2X",
     "VectorUCastB2X", "VectorUCastS2X", "VectorUCastI2X",
     "VectorMaskWrapper","VectorMaskCmp","VectorReinterpret","LoadVectorMasked","StoreVectorMasked",
-<<<<<<< HEAD
     "FmaVD","FmaVF","PopCountVI","PopCountVL","PopulateIndex","VectorLongToMask",
-    "CountLeadingZerosV", "CountTrailingZerosV",
-=======
-    "FmaVD","FmaVF","PopCountVI", "PopCountVL", "SignumVF", "SignumVD", "VectorLongToMask",
->>>>>>> cfe67af2
+    "CountLeadingZerosV", "CountTrailingZerosV", "SignumVF", "SignumVD",
     // Next are vector mask ops.
     "MaskAll", "AndVMask", "OrVMask", "XorVMask", "VectorMaskCast",
     "RoundVF", "RoundVD",
