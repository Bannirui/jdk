/*
 * Copyright (c) 1998, 2022, Oracle and/or its affiliates. All rights reserved.
 * DO NOT ALTER OR REMOVE COPYRIGHT NOTICES OR THIS FILE HEADER.
 *
 * This code is free software; you can redistribute it and/or modify it
 * under the terms of the GNU General Public License version 2 only, as
 * published by the Free Software Foundation.  Oracle designates this
 * particular file as subject to the "Classpath" exception as provided
 * by Oracle in the LICENSE file that accompanied this code.
 *
 * This code is distributed in the hope that it will be useful, but WITHOUT
 * ANY WARRANTY; without even the implied warranty of MERCHANTABILITY or
 * FITNESS FOR A PARTICULAR PURPOSE.  See the GNU General Public License
 * version 2 for more details (a copy is included in the LICENSE file that
 * accompanied this code).
 *
 * You should have received a copy of the GNU General Public License version
 * 2 along with this work; if not, write to the Free Software Foundation,
 * Inc., 51 Franklin St, Fifth Floor, Boston, MA 02110-1301 USA.
 *
 * Please contact Oracle, 500 Oracle Parkway, Redwood Shores, CA 94065 USA
 * or visit www.oracle.com if you need additional information or have any
 * questions.
 */
package jdk.javadoc.internal.doclets.toolkit.util;

import java.util.*;

import javax.lang.model.element.AnnotationMirror;
import javax.lang.model.element.Element;
import javax.lang.model.element.ExecutableElement;
import javax.lang.model.element.PackageElement;
import javax.lang.model.element.TypeElement;
import javax.lang.model.element.TypeParameterElement;
import javax.lang.model.element.VariableElement;
import javax.lang.model.type.ArrayType;
import javax.lang.model.type.DeclaredType;
import javax.lang.model.type.ErrorType;
import javax.lang.model.type.TypeMirror;
import javax.lang.model.type.TypeVariable;
import javax.lang.model.type.WildcardType;
import javax.lang.model.util.ElementFilter;
import javax.lang.model.util.Elements;
import javax.lang.model.util.SimpleElementVisitor14;
import javax.lang.model.util.SimpleTypeVisitor9;
import javax.lang.model.util.Types;

import jdk.javadoc.doclet.DocletEnvironment;
import jdk.javadoc.internal.doclets.toolkit.BaseConfiguration;

import static jdk.javadoc.internal.doclets.toolkit.util.VisibleMemberTable.Kind.*;

/**
 * Map all class uses for a given class.
 *
 * <p>
 * <b>This is NOT part of any supported API. If you write code that depends on this, you do so at
 * your own risk. This code and its internal interfaces are subject to change or deletion without
 * notice.</b>
 */
public class ClassUseMapper {

    private final ClassTree classTree;

    /**
     * Mapping of TypeElements to set of PackageElements used by that class.
     */
    public final Map<TypeElement, Set<PackageElement>> classToPackage;

    /**
     * Mapping of TypeElements representing annotations to a set of PackageElements that use the annotation.
     */
    public final Map<TypeElement, List<PackageElement>> classToPackageAnnotations = new HashMap<>();

    /**
     * Mapping of TypeElements to a set of TypeElements used by that class.
     */
    public final Map<TypeElement, Set<TypeElement>> classToClass = new HashMap<>();

    /**
     * Mapping of TypeElements to a list of TypeElements which are direct or indirect subClasses of
     * that class.
     */
    public final Map<TypeElement, List<TypeElement>> classToSubclass = new HashMap<>();

    /**
     * Mapping of TypeElements to list of TypeElements which are direct or indirect subInterfaces of
     * that interface.
     */
    public final Map<TypeElement, List<TypeElement>> classToSubinterface = new HashMap<>();

    /**
     * Mapping of TypeElements to list of TypeElements which implement this interface.
     */
    public Map<TypeElement, List<TypeElement>> classToImplementingClass = new HashMap<>();

    /**
     * Mapping of TypeElements to list of VariableElements declared as that class.
     */
    public final Map<TypeElement, List<VariableElement>> classToField = new HashMap<>();

    /**
     * Mapping of TypeElements to list of ExecutableElements returning that class.
     */
    public final Map<TypeElement, List<ExecutableElement>> classToMethodReturn = new HashMap<>();

    /**
     * Mapping of TypeElements to list of ExecutableElements having that class as an arg.
     */
    public final Map<TypeElement, List<ExecutableElement>> classToMethodArgs = new HashMap<>();

    /**
     * Mapping of TypeElements to list of ExecutableElements which throws that class.
     */
    public final Map<TypeElement, List<ExecutableElement>> classToMethodThrows = new HashMap<>();

    /**
     * Mapping of TypeElements to list of ExecutableElements (constructors) having that
     * class as an arg.
     */
    public final Map<TypeElement, List<ExecutableElement>> classToConstructorArgs = new HashMap<>();

    /**
     * Mapping of TypeElements to list of constructors which throws that class.
     */
    public final Map<TypeElement, List<ExecutableElement>> classToConstructorThrows = new HashMap<>();

    /**
     * The mapping of TypeElements representing annotations to constructors that use them.
     */
    public final Map<TypeElement, List<ExecutableElement>> classToConstructorAnnotations = new HashMap<>();

    /**
     * The mapping of TypeElement representing annotations to constructor parameters that use them.
     */
    public final Map<TypeElement, List<ExecutableElement>> classToConstructorParamAnnotation = new HashMap<>();

    /**
     * The mapping of TypeElements to constructor arguments that use them as type parameters.
     */
    public final Map<TypeElement, List<ExecutableElement>> classToConstructorArgTypeParam = new HashMap<>();

    /**
     * The mapping of TypeElement to TypeElement that use them as type parameters.
     */
    public final Map<TypeElement, List<TypeElement>> classToClassTypeParam = new HashMap<>();

    /**
     * The mapping of TypeElement representing annotation to TypeElements that use them.
     */
    public final Map<TypeElement, List<TypeElement>> classToClassAnnotations = new HashMap<>();

    /**
     * The mapping of TypeElement to methods that use them as type parameters.
     */
    public final Map<TypeElement, List<ExecutableElement>> classToMethodTypeParam = new HashMap<>();

    /**
     * The mapping of TypeElement to method arguments that use them as type parameters.
     */
    public final Map<TypeElement, List<ExecutableElement>> classToMethodArgTypeParam = new HashMap<>();

    /**
     * The mapping of TypeElement representing annotation to methods that use them.
     */
    public final Map<TypeElement, List<ExecutableElement>> classToMethodAnnotations = new HashMap<>();

    /**
     * The mapping of TypeElements to methods that have return type with type parameters
     * of that class.
     */
    public final Map<TypeElement, List<ExecutableElement>> classToMethodReturnTypeParam = new HashMap<>();

    /**
     * The mapping of TypeElements representing annotations to method parameters that use them.
     */
    public final Map<TypeElement, List<ExecutableElement>> classToMethodParamAnnotation = new HashMap<>();

    /**
     * The mapping of TypeElements to fields that use them as type parameters.
     */
    public final Map<TypeElement, List<VariableElement>> classToFieldTypeParam = new HashMap<>();

    /**
     * The mapping of TypeElements representing annotation to fields that use them.
     */
    public final Map<TypeElement, List<VariableElement>> annotationToField = new HashMap<>();

    private final DocletEnvironment docEnv;
    private final Elements elementUtils;
    private final Types typeUtils;
    private final Utils utils;
    private final Comparators comparators;

    public ClassUseMapper(BaseConfiguration configuration, ClassTree classTree) {
        docEnv = configuration.docEnv;
        elementUtils = docEnv.getElementUtils();
        typeUtils = docEnv.getTypeUtils();
        utils = configuration.utils;
        comparators = utils.comparators;
        this.classTree = classTree;
        classToPackage = new TreeMap<>(comparators.makeClassUseComparator());
        // Map subclassing, subinterfacing implementing, ...
        for (TypeElement te : classTree.classes().roots()) {
            subclasses(te);
        }
<<<<<<< HEAD
        for (TypeElement intfc : classTree.interfaces().roots()) {
            // does subinterfacing as side-effect
=======
        for (TypeElement intfc : classtree.baseInterfaces()) {
            // does subinterfacing as a side-effect
>>>>>>> 40f4dabc
            implementingClasses(intfc);
        }
        // Map methods, fields, constructors using a class.
        Set<TypeElement> classes = configuration.getIncludedTypeElements();
        for (TypeElement aClass : classes) {
            PackageElement pkg = elementUtils.getPackageOf(aClass);
            mapAnnotations(classToPackageAnnotations, pkg, pkg);
            mapTypeParameters(classToClassTypeParam, aClass, aClass);
            mapAnnotations(classToClassAnnotations, aClass, aClass);
            VisibleMemberTable vmt = configuration.getVisibleMemberTable(aClass);

            List<VariableElement> fields = ElementFilter.fieldsIn(vmt.getVisibleMembers(FIELDS));
            for (VariableElement fd : fields) {
                mapTypeParameters(classToFieldTypeParam, fd, fd);
                mapAnnotations(annotationToField, fd, fd);
                var stv = new SimpleTypeVisitor9<Void, VariableElement>() {
                    @Override
                    public Void visitArray(ArrayType t, VariableElement p) {
                        return visit(t.getComponentType(), p);
                    }

                    @Override
                    public Void visitDeclared(DeclaredType t, VariableElement p) {
                        add(classToField, (TypeElement) t.asElement(), p);
                        return null;
                    }

                    @Override
                    public Void visitTypeVariable(TypeVariable t, VariableElement p) {
                        return visit(typeUtils.erasure(t), p);
                    }
                };
                stv.visit(fd.asType(), fd);
            }

            List<ExecutableElement> ctors = ElementFilter.constructorsIn(vmt.getMembers(CONSTRUCTORS));
            for (ExecutableElement ctor : ctors) {
                mapAnnotations(classToConstructorAnnotations, ctor, ctor);
                mapExecutable(ctor);
            }

            List<ExecutableElement> methods = ElementFilter.methodsIn(vmt.getMembers(METHODS));

            for (ExecutableElement method : methods) {
                mapExecutable(method);
                mapTypeParameters(classToMethodTypeParam, method, method);
                mapAnnotations(classToMethodAnnotations, method, method);
                var stv = new SimpleTypeVisitor9<Void, ExecutableElement>() {
                    @Override
                    public Void visitArray(ArrayType t, ExecutableElement p) {
                        TypeMirror componentType = t.getComponentType();
                        return visit(utils.isTypeVariable(componentType)
                                ? typeUtils.erasure(componentType)
                                : componentType, p);
                    }

                    @Override
                    public Void visitDeclared(DeclaredType t, ExecutableElement p) {
                        mapTypeParameters(classToMethodReturnTypeParam, t, p);
                        add(classToMethodReturn, (TypeElement) t.asElement(), p);
                        return null;
                    }

                    @Override
                    protected Void defaultAction(TypeMirror e, ExecutableElement p) {
                        return null;
                    }
                };
                stv.visit(method.getReturnType(), method);
            }
        }
    }

    /**
     * Return all subClasses of a class AND fill-in classToSubclass map.
     */
    private Collection<TypeElement> subclasses(TypeElement te) {
        Collection<TypeElement> ret = classToSubclass.get(te);
        if (ret == null) {
            ret = new TreeSet<>(comparators.makeClassUseComparator());
            Set<TypeElement> subs = classTree.subClasses(te);
            if (subs != null) {
                ret.addAll(subs);
                for (TypeElement sub : subs) {
                    ret.addAll(subclasses(sub));
                }
            }
            addAll(classToSubclass, te, ret);
        }
        return ret;
    }

    /**
     * Return all subInterfaces of an interface AND fill-in classToSubinterface map.
     */
    private Collection<TypeElement> subinterfaces(TypeElement te) {
        Collection<TypeElement> ret = classToSubinterface.get(te);
        if (ret == null) {
            ret = new TreeSet<>(comparators.makeClassUseComparator());
            Set<TypeElement> subs = classTree.subInterfaces(te);
            if (subs != null) {
                ret.addAll(subs);
                for (TypeElement sub : subs) {
                    ret.addAll(subinterfaces(sub));
                }
            }
            addAll(classToSubinterface, te, ret);
        }
        return ret;
    }

    /**
     * Return all implementing classes of an interface (including all subClasses of implementing
     * classes and all classes implementing subInterfaces) AND fill-in both classToImplementingClass
     * and classToSubinterface maps.
     */
    private Collection<TypeElement> implementingClasses(TypeElement te) {
        Collection<TypeElement> ret = classToImplementingClass.get(te);
        if (ret == null) {
            ret = new TreeSet<>(comparators.makeClassUseComparator());
            Set<TypeElement> impl = classTree.implementingClasses(te);
            if (impl != null) {
                ret.addAll(impl);
                for (TypeElement anImpl : impl) {
                    ret.addAll(subclasses(anImpl));
                }
            }
            for (TypeElement intfc : subinterfaces(te)) {
                ret.addAll(implementingClasses(intfc));
            }
            addAll(classToImplementingClass, te, ret);
        }
        return ret;
    }

    /**
     * Determine classes used by a method or constructor, so they can be inverse mapped.
     */
    private void mapExecutable(ExecutableElement ee) {
        final boolean isConstructor = utils.isConstructor(ee);
        Set<TypeMirror> classArgs = new TreeSet<>(comparators.makeTypeMirrorClassUseComparator());
        for (VariableElement param : ee.getParameters()) {
            TypeMirror pType = param.asType();
            // primitives don't get mapped and type variables are mapped elsewhere
            if (!pType.getKind().isPrimitive() && !utils.isTypeVariable(pType)) {
                // no duplicates please
                if (classArgs.add(pType)) {
                    new SimpleTypeVisitor9<Void, ExecutableElement>() {
                        @Override
                        public Void visitArray(ArrayType t, ExecutableElement p) {
                            return visit(t.getComponentType(), p);
                        }

                        @Override
                        public Void visitDeclared(DeclaredType t, ExecutableElement p) {
                            add(isConstructor
                                    ? classToConstructorArgs
                                    : classToMethodArgs,
                                    (TypeElement) t.asElement(), p);
                            return null;
                        }
                        @Override
                        public Void visitTypeVariable(TypeVariable t, ExecutableElement p) {
                            visit(typeUtils.erasure(t), p);
                            return null;
                        }
                    }.visit(pType, ee);
                    mapTypeParameters(isConstructor
                            ? classToConstructorArgTypeParam
                            : classToMethodArgTypeParam,
                            pType, ee);
                }
            }
            mapAnnotations(isConstructor
                    ? classToConstructorParamAnnotation
                    : classToMethodParamAnnotation,
                    param, ee);

        }
        for (TypeMirror anException : ee.getThrownTypes()) {
            var stv = new SimpleTypeVisitor9<Void, ExecutableElement>() {

                @Override
                public Void visitArray(ArrayType t, ExecutableElement p) {
                    super.visit(t.getComponentType(), p);
                    return null;
                }

                @Override
                public Void visitDeclared(DeclaredType t, ExecutableElement p) {
                    add(isConstructor ? classToConstructorThrows : classToMethodThrows,
                            (TypeElement) t.asElement(), p);
                    return null;
                }

                @Override
                public Void visitError(ErrorType t, ExecutableElement p) {
                    add(isConstructor ? classToConstructorThrows : classToMethodThrows,
                            (TypeElement) t.asElement(), p);
                    return null;
                }

                @Override
                protected Void defaultAction(TypeMirror e, ExecutableElement p) {
                    throw new AssertionError("this should not happen");
                }
            };

            stv.visit(typeUtils.erasure(anException), ee);
        }
    }

    private <T> List<T> refList(Map<TypeElement, List<T>> map, TypeElement element) {
        return map.computeIfAbsent(element, k -> new ArrayList<>());
    }

    private Set<PackageElement> packageSet(TypeElement te) {
        Set<PackageElement> pkgSet = classToPackage.get(te);
        if (pkgSet == null) {
            pkgSet = new TreeSet<>(comparators.makeClassUseComparator());
            classToPackage.put(te, pkgSet);
        }
        return pkgSet;
    }

    private Set<TypeElement> classSet(TypeElement te) {
        Set<TypeElement> clsSet = classToClass.get(te);
        if (clsSet == null) {
            clsSet = new TreeSet<>(comparators.makeClassUseComparator());
            classToClass.put(te, clsSet);
        }
        return clsSet;
    }

    private <T extends Element> void add(Map<TypeElement, List<T>> map, TypeElement te, T ref) {
        // add to specified map
        refList(map, te).add(ref);
        // add ref's package to package map and class map
        packageSet(te).add(elementUtils.getPackageOf(ref));
        TypeElement entry = (utils.isField(ref)
                || utils.isConstructor(ref)
                || utils.isMethod(ref))
                ? (TypeElement) ref.getEnclosingElement()
                : (TypeElement) ref;
        classSet(te).add(entry);
    }

    private void addAll(Map<TypeElement, List<TypeElement>> map, TypeElement te, Collection<TypeElement> refs) {
        if (refs == null) {
            return;
        }
        // add to specified map
        refList(map, te).addAll(refs);

        Set<PackageElement> pkgSet = packageSet(te);
        Set<TypeElement> clsSet = classSet(te);
        // add ref's package to package map and class map
        for (TypeElement cls : refs) {
            pkgSet.add(utils.containingPackage(cls));
            clsSet.add(cls);
        }
    }

    /**
     * Map the TypeElements to the members that use them as type parameters.
     *
     * @param map the map the insert the information into.
     * @param element the te whose type parameters are being checked.
     * @param holder the holder that owns the type parameters.
     */
    private <T extends Element> void mapTypeParameters(final Map<TypeElement, List<T>> map,
            Element element, final T holder) {

        var elementVisitor = new SimpleElementVisitor14<Void, Void>() {

            private void addParameters(TypeParameterElement e) {
                for (TypeMirror type : utils.getBounds(e)) {
                    addTypeParameterToMap(map, type, holder);
                }
            }

            @Override
            public Void visitType(TypeElement e, Void p) {
                for (TypeParameterElement param : e.getTypeParameters()) {
                    addParameters(param);
                }
                return null;
            }

            @Override
            public Void visitExecutable(ExecutableElement e, Void p) {
                for (TypeParameterElement param : e.getTypeParameters()) {
                    addParameters(param);
                }
                return null;
            }

            @Override
            protected Void defaultAction(Element e, Void p) {
                mapTypeParameters(map, e.asType(), holder);
                return null;
            }

            @Override
            public Void visitTypeParameter(TypeParameterElement e, Void p) {
                addParameters(e);
                return null;
            }
        };
        elementVisitor.visit(element);
    }

    private <T extends Element> void mapTypeParameters(final Map<TypeElement, List<T>> map,
            TypeMirror aType, final T holder) {

        var tv = new SimpleTypeVisitor9<Void, Void>() {

            @Override
            public Void visitWildcard(WildcardType t, Void p) {
                TypeMirror bound = t.getExtendsBound();
                if (bound != null) {
                    addTypeParameterToMap(map, bound, holder);
                }
                bound = t.getSuperBound();
                if (bound != null) {
                    addTypeParameterToMap(map, bound, holder);
                }
                return null;
            }

            // ParameterizedType
            @Override
            public Void visitDeclared(DeclaredType t, Void p) {
                for (TypeMirror targ : t.getTypeArguments()) {
                    addTypeParameterToMap(map, targ, holder);
                }
                return null;
            }
        };
        tv.visit(aType);
    }

    /**
     * Map the AnnotationType to the members that use them as type parameters.
     *
     * @param map the map the insert the information into.
     * @param e whose type parameters are being checked.
     * @param holder owning the type parameters.
     */
    private <T extends Element> void mapAnnotations(final Map<TypeElement, List<T>> map,
            Element e, final T holder) {
        new SimpleElementVisitor14<Void, Void>() {

            void addAnnotations(Element e) {
                for (AnnotationMirror a : e.getAnnotationMirrors()) {
                    add(map, (TypeElement) a.getAnnotationType().asElement(), holder);
                }
            }

            @Override
            public Void visitPackage(PackageElement e, Void p) {
                for (AnnotationMirror a : e.getAnnotationMirrors()) {
                    refList(map, (TypeElement) a.getAnnotationType().asElement()).add(holder);
                }
                return null;
            }

            @Override
            protected Void defaultAction(Element e, Void p) {
                addAnnotations(e);
                return null;
            }
        }.visit(e);
    }

    private <T extends Element> void addTypeParameterToMap(final Map<TypeElement, List<T>> map,
            TypeMirror type, final T holder) {
        new SimpleTypeVisitor9<Void, Void>() {

            @Override
            protected Void defaultAction(TypeMirror e, Void p) {
                return super.defaultAction(e, p);
            }

            @Override
            public Void visitDeclared(DeclaredType t, Void p) {
                add(map, (TypeElement) t.asElement(), holder);
                return null;
            }

        }.visit(type);
        mapTypeParameters(map, type, holder);
    }
}<|MERGE_RESOLUTION|>--- conflicted
+++ resolved
@@ -204,13 +204,8 @@
         for (TypeElement te : classTree.classes().roots()) {
             subclasses(te);
         }
-<<<<<<< HEAD
         for (TypeElement intfc : classTree.interfaces().roots()) {
-            // does subinterfacing as side-effect
-=======
-        for (TypeElement intfc : classtree.baseInterfaces()) {
             // does subinterfacing as a side-effect
->>>>>>> 40f4dabc
             implementingClasses(intfc);
         }
         // Map methods, fields, constructors using a class.
