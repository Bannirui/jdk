--- conflicted
+++ resolved
@@ -673,12 +673,6 @@
                 JCCase c = l.head;
                 for (JCCaseLabel pat : c.labels) {
                     scan(pat);
-<<<<<<< HEAD
-=======
-                    if (TreeInfo.unguardedCaseLabel(pat)) {
-                        handleConstantCaseLabel(constants, pat);
-                    }
->>>>>>> 0155e4b7
                 }
                 scanStats(c.stats);
                 if (alive != Liveness.DEAD && c.caseKind == JCCase.RULE) {
@@ -719,12 +713,6 @@
                 JCCase c = l.head;
                 for (JCCaseLabel pat : c.labels) {
                     scan(pat);
-<<<<<<< HEAD
-=======
-                    if (TreeInfo.unguardedCaseLabel(pat)) {
-                        handleConstantCaseLabel(constants, pat);
-                    }
->>>>>>> 0155e4b7
                 }
                 scanStats(c.stats);
                 if (alive == Liveness.ALIVE) {
@@ -737,12 +725,8 @@
                     }
                 }
             }
-<<<<<<< HEAD
             Set<Symbol> coveredSymbols = coveredSymbolsForCases(tree.pos(), tree.selector, tree.cases);
-            tree.isExhaustive = tree.hasTotalPattern ||
-=======
             tree.isExhaustive = tree.hasUnconditionalPattern ||
->>>>>>> 0155e4b7
                                 TreeInfo.isErrorEnumSwitch(tree.selector, tree.cases) ||
                                 isExhaustive(tree.selector.pos(), tree.selector.type, coveredSymbols);
             if (!tree.isExhaustive) {
@@ -752,12 +736,11 @@
             alive = alive.or(resolveYields(tree, prevPendingExits));
         }
 
-<<<<<<< HEAD
         private Set<Symbol> coveredSymbolsForCases(DiagnosticPosition pos,
                                                    JCExpression selector, List<JCCase> cases) {
             HashSet<JCCaseLabel> labels = cases.stream()
                                                .flatMap(c -> c.labels.stream())
-                                               .filter(TreeInfo::unrefinedCaseLabel)
+                                               .filter(TreeInfo::unguardedCaseLabel)
                                                .collect(Collectors.toCollection(HashSet::new));
             return coveredSymbols(pos, selector.type, labels);
         }
@@ -770,9 +753,9 @@
             for (JCCaseLabel label : labels) {
                 switch (label.getTag()) {
                     case BINDINGPATTERN, PARENTHESIZEDPATTERN -> {
-                        PatternPrimaryType primaryPatternType = TreeInfo.primaryPatternType((JCPattern) label);
-                        if (!primaryPatternType.type().hasTag(NONE)) {
-                            coveredSymbols.add(primaryPatternType.type().tsym);
+                        Type primaryPatternType = TreeInfo.primaryPatternType((JCPattern) label);
+                        if (!primaryPatternType.hasTag(NONE)) {
+                            coveredSymbols.add(primaryPatternType.tsym);
                         }
                     }
                     case RECORDPATTERN -> {
@@ -796,18 +779,6 @@
                             throw new AssertionError(label.getTag());
                         }
                     }
-=======
-        private void handleConstantCaseLabel(Set<Symbol> constants, JCCaseLabel pat) {
-            if (constants != null) {
-                if (pat.isExpression()) {
-                    JCExpression expr = (JCExpression) pat;
-                    if (expr.hasTag(IDENT) && ((JCIdent) expr).sym.isEnum())
-                        constants.add(((JCIdent) expr).sym);
-                } else if (pat.isPattern()) {
-                    Type primaryType = TreeInfo.primaryPatternType(pat);
-
-                    constants.add(primaryType.tsym);
->>>>>>> 0155e4b7
                 }
             }
             for (Entry<Symbol, List<JCRecordPattern>> e : deconstructionPatternsBySymbol.entrySet()) {
@@ -856,9 +827,9 @@
                 Symbol componentPatternType;
                 switch (nestedPattern.getTag()) {
                     case BINDINGPATTERN, PARENTHESIZEDPATTERN -> {
-                        PatternPrimaryType primaryPatternType =
+                        Type primaryPatternType =
                                 TreeInfo.primaryPatternType(nestedPattern);
-                        componentPatternType = primaryPatternType.type().tsym;
+                        componentPatternType = primaryPatternType.tsym;
                     }
                     case RECORDPATTERN -> {
                         componentPatternType = ((JCRecordPattern) nestedPattern).record;
@@ -3001,7 +2972,6 @@
             scan(tree.var);
             initParam(tree.var);
             scan(tree.guard);
-<<<<<<< HEAD
         }
 
         @Override
@@ -3010,8 +2980,6 @@
             if (tree.var != null) {
                 initParam(tree.var);
             }
-=======
->>>>>>> 0155e4b7
         }
 
         void referenced(Symbol sym) {
@@ -3192,7 +3160,6 @@
         @Override
         public void visitParenthesizedPattern(JCParenthesizedPattern tree) {
             scan(tree.pattern);
-<<<<<<< HEAD
             JCTree prevTree = currentTree;
             try {
                 currentTree = tree;
@@ -3206,8 +3173,6 @@
         public void visitRecordPattern(JCRecordPattern tree) {
             scan(tree.deconstructor);
             scan(tree.nested);
-=======
->>>>>>> 0155e4b7
             JCTree prevTree = currentTree;
             try {
                 currentTree = tree;
