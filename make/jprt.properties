#
# Copyright (c) 2006, 2015, Oracle and/or its affiliates. All rights reserved.
# DO NOT ALTER OR REMOVE COPYRIGHT NOTICES OR THIS FILE HEADER.
#
# This code is free software; you can redistribute it and/or modify it
# under the terms of the GNU General Public License version 2 only, as
# published by the Free Software Foundation.  Oracle designates this
# particular file as subject to the "Classpath" exception as provided
# by Oracle in the LICENSE file that accompanied this code.
#
# This code is distributed in the hope that it will be useful, but WITHOUT
# ANY WARRANTY; without even the implied warranty of MERCHANTABILITY or
# FITNESS FOR A PARTICULAR PURPOSE.  See the GNU General Public License
# version 2 for more details (a copy is included in the LICENSE file that
# accompanied this code).
#
# You should have received a copy of the GNU General Public License version
# 2 along with this work; if not, write to the Free Software Foundation,
# Inc., 51 Franklin St, Fifth Floor, Boston, MA 02110-1301 USA.
#
# Please contact Oracle, 500 Oracle Parkway, Redwood Shores, CA 94065 USA
# or visit www.oracle.com if you need additional information or have any
# questions.
#

##############
#
# Global settings
#

# Install test bundle for targets in jprt.test.bundle.targets set
jprt.selective.test.bundle.installation=true

# The current release name
jprt.tools.default.release=jdk9

# Check if this is the equivalent of a hotspot push job
# Interpret -testset hotspot to mean exactly that
my.is.hotspot.job.hotspot=true
my.is.hotspot.job=${my.is.hotspot.job.${jprt.test.set}}

# Disable syncing the source after builds and tests are done
jprt.sync.push=${my.is.hotspot.job ? false : true}

# Directories to be excluded from the source bundles
jprt.bundle.exclude.src.dirs=build dist webrev

# Use configure when building
jprt.build.use.configure=true

# Set up the run flavors (jvm variants)
jprt.run.flavors=c1,c2,default,${my.additional.run.flavors}

# Set make target to use for different build flavors
jprt.build.flavor.debugOpen.target=jprt_bundle
jprt.build.flavor.fastdebug.target=jprt_bundle
jprt.build.flavor.product.target=jprt_bundle
jprt.build.flavor.productOpen.target=jprt_bundle
jprt.build.flavor.optimized.target=jprt_bundle
jprt.build.flavor.optimizedOpen.target=jprt_bundle

# Use these configure args to define debug level
jprt.debug.build.configure.args=--with-debug-level=slowdebug
jprt.fastdebug.build.configure.args=--with-debug-level=fastdebug
jprt.product.build.configure.args=--with-debug-level=release
jprt.optimized.build.configure.args=--with-debug-level=optimized
jprt.debugOpen.build.configure.args=${jprt.debug.build.configure.args} --enable-openjdk-only
jprt.fastdebugOpen.build.configure.args=${jprt.fastdebug.build.configure.args} --enable-openjdk-only
jprt.productOpen.build.configure.args=${jprt.product.build.configure.args} --enable-openjdk-only
jprt.optimizedOpen.build.configure.args=${jprt.product.build.configure.args} --enable-openjdk-only

# Select build flavors and build targets
jprt.build.flavors=${my.is.hotspot.job ? ${my.build.flavors.hotspot} : ${my.build.flavors.default}}
jprt.build.targets=${my.is.hotspot.job ? ${my.build.targets.hotspot} : ${my.build.targets.default}}

# Select test targets - jprt default for jprt.test.set is "default"
jprt.test.targets=${my.test.targets.${jprt.test.set}}
jprt.make.rule.test.targets=${my.make.rule.test.targets.${jprt.test.set}}
jprt.test.bundle.targets=${my.jprt.test.bundle.targets.${jprt.test.set}}

# 7155453: Work-around to prevent popups on OSX from blocking test completion
# but the work-around is added to all platforms to be consistent
jprt.jbb.options=-Djava.awt.headless=true

########
#
# Build options (generic)
#

# Configure args common to all builds
# Also allows for additional, testset specific configure arguments to be set
jprt.build.configure.args=						\
    --with-output-sync=recurse 						\
    --with-boot-jdk=$ALT_BOOTDIR 					\
    --with-jobs=$ALT_PARALLEL_COMPILE_JOBS 				\
    ${my.additional.build.configure.args.${jprt.test.set}}		\
    ${my.custom.build.configure.args}

# i586 is often cross-compiled from 64-bit machines, so need to set target bits explicitly
jprt.i586.build.configure.args=						\
    --with-target-bits=32

# i586 platforms have both client and server, but to allow for overriding the exact configuration
# on a per-build flavor basis the value is set for the individual build flavors
my.i586.default.build.configure.args=					\
    --with-jvm-variants=client,server
jprt.i586.debug.build.configure.args=					\
    ${my.i586.default.build.configure.args}				\
    ${jprt.debug.build.configure.args}
jprt.i586.fastdebug.build.configure.args=				\
    ${my.i586.default.build.configure.args}				\
    ${jprt.fastdebug.build.configure.args}
jprt.i586.product.build.configure.args=					\
    ${my.i586.default.build.configure.args}				\
    ${jprt.product.build.configure.args}
jprt.i586.debugOpen.build.configure.args=				\
    ${my.i586.default.build.configure.args}				\
    ${jprt.debugOpen.build.configure.args}
jprt.i586.fastdebugOpen.build.configure.args=				\
    ${my.i586.default.build.configure.args}				\
    ${jprt.fastdebugOpen.build.configure.args}
jprt.i586.productOpen.build.configure.args=				\
    ${my.i586.default.build.configure.args}				\
    ${jprt.productOpen.build.configure.args}

jprt.windows_i586_6.2.build.configure.args=                             \
    --with-toolchain-version=2013                                       \
    ${jprt.i586.build.configure.args}
jprt.windows_x64_6.2.build.configure.args=                              \
    --with-toolchain-version=2013

########
#
# Build targets and options (default/jdk)
#

# The default build flavors
my.build.flavors.default=fastdebug,product

# Standard list of jprt build targets for this source tree
my.build.targets.default=						\
    solaris_sparcv9_5.11-{product|fastdebug},				\
    solaris_x64_5.11-{product|fastdebug},				\
    linux_i586_2.6-{product|fastdebug},					\
    linux_x64_2.6-{product|fastdebug},					\
    macosx_x64_10.9-{product|fastdebug},				\
    windows_i586_6.2-{product|fastdebug},				\
    windows_x64_6.2-{product|fastdebug}

# Test target list (no fastdebug & limited c2 testing)
my.test.target.set=							\
    solaris_sparcv9_5.11-product-c2-TESTNAME,				\
    solaris_x64_5.11-product-c2-TESTNAME,				\
    linux_i586_2.6-product-{c1|c2}-TESTNAME,				\
    linux_x64_2.6-product-c2-TESTNAME,					\
    macosx_x64_10.9-product-c2-TESTNAME,				\
    windows_i586_6.2-product-c1-TESTNAME,				\
    windows_x64_6.2-product-c2-TESTNAME

# Default vm test targets (testset=default)
my.test.targets.default=						\
    ${my.test.target.set:TESTNAME=jvm98},				\
    ${my.test.target.set:TESTNAME=scimark}

# Default jdk test targets (testset=default)
my.make.rule.test.targets.default=					\
    ${my.test.target.set:TESTNAME=langtools_jtreg},			\
    ${my.test.target.set:TESTNAME=jdk_lang},				\
    ${my.test.target.set:TESTNAME=jdk_math},				\
    ${my.test.target.set:TESTNAME=jdk_util}

# Default vm test targets (testset=core)
my.test.targets.core=

# Core jdk test targets (testset=core)
my.make.rule.test.targets.core=						\
    ${my.test.target.set:TESTNAME=jdk_lang},				\
    ${my.test.target.set:TESTNAME=jdk_math},				\
    ${my.test.target.set:TESTNAME=jdk_util},				\
    ${my.test.target.set:TESTNAME=jdk_io},				\
    ${my.test.target.set:TESTNAME=jdk_net},				\
    ${my.test.target.set:TESTNAME=jdk_nio},				\
    ${my.test.target.set:TESTNAME=jdk_security1},			\
    ${my.test.target.set:TESTNAME=jdk_security2},			\
    ${my.test.target.set:TESTNAME=jdk_security3},			\
    ${my.test.target.set:TESTNAME=jdk_security4},			\
    ${my.test.target.set:TESTNAME=jdk_rmi},				\
    ${my.test.target.set:TESTNAME=jdk_text},				\
    ${my.test.target.set:TESTNAME=jdk_time},				\
    ${my.test.target.set:TESTNAME=jdk_other},				\
    ${my.test.target.set:TESTNAME=core_tools}

# Svc vm test targets (testset=svc)
my.test.targets.svc=

# Core jdk test targets (testset=svc)
my.make.rule.test.targets.svc=						\
    ${my.test.target.set:TESTNAME=jdk_management},			\
    ${my.test.target.set:TESTNAME=jdk_instrument},			\
    ${my.test.target.set:TESTNAME=jdk_jmx},				\
    ${my.test.target.set:TESTNAME=jdk_jdi},				\
    ${my.test.target.set:TESTNAME=svc_tools},                           \
    ${my.make.rule.test.targets.svc.extra}

# JAXP vm test targets (testset=jaxp)
my.test.targets.jaxp=

# JAXP test targets (testset=jaxp)
my.make.rule.test.targets.jaxp=						\
    ${my.test.target.set:TESTNAME=jaxp_all}

# All vm test targets (testset=all)
my.test.targets.all=							\
    ${my.test.targets.default},						\
    ${my.test.target.set:TESTNAME=runThese},				\
    ${my.test.target.set:TESTNAME=jbb_default}

# All jdk test targets (testset=all)
my.make.rule.test.targets.all=						\
    ${my.make.rule.test.targets.core},					\
    ${my.make.rule.test.targets.svc},					\
    ${my.test.target.set:TESTNAME=jdk_awt},				\
    ${my.test.target.set:TESTNAME=jdk_beans},				\
    ${my.test.target.set:TESTNAME=jdk_sound},				\
    ${my.test.target.set:TESTNAME=jdk_swing}

# PIT vm test targets (testset=pit)
my.test.targets.pit=							\
   ${my.test.targets.all}

# PIT jdk test targets (testset=pit)
my.make.rule.test.targets.pit=						\
    ${my.test.target.set:TESTNAME=langtools_jtreg},			\
    ${my.make.rule.test.targets.core},					\
    ${my.make.rule.test.targets.svc}                                    \
    ${my.make.rule.test.targets.jaxp}

# JCK test targets in test/Makefile (no windows)
my.test.target.set.jck=							\
    solaris_sparcv9_5.11-product-c2-JCK7TESTRULE,			\
    solaris_x64_5.11-product-c2-JCK7TESTRULE,				\
    linux_i586_2.6-product-c1-JCK7TESTRULE,				\
    linux_x64_2.6-product-c2-JCK7TESTRULE

# JCK testset targets
my.make.rule.test.targets.jck=						\
    ${my.test.target.set.jck:JCK7TESTRULE=jck7devtools},		\
    ${my.test.target.set.jck:JCK7TESTRULE=jck7runtime},			\
    ${my.test.target.set.jck:JCK7TESTRULE=jck7compiler}


#############
#
# Hotspot related settings (testset=hotspot)
#

# The hotspot build flavors
my.build.flavors.hotspot=						\
    debugOpen,fastdebug,product,productOpen,optimized,optimizedOpen \
    ${my.additional.build.flavors.hotspot}

# Platforms built for hotspot push jobs
my.build.targets.hotspot=						\
    solaris_sparcv9_5.11-{product|fastdebug},			\
    solaris_x64_5.11-{product|fastdebug},				\
    linux_i586_2.6-{product|fastdebug},					\
    linux_x64_2.6-{product|fastdebug},			\
    macosx_x64_10.9-{product|fastdebug},				\
    windows_i586_6.2-{product|fastdebug},				\
    windows_x64_6.2-{product|fastdebug},			\
    solaris_x64_5.11-{debugOpen},					\
    linux_x64_2.6-{productOpen},					\
    ${my.additional.build.targets.hotspot}

# Tests to run on the various platforms for hotspot push jobs
my.test.targets.hotspot.solaris.sparcv9=				\
    solaris_sparcv9_5.11-{product|fastdebug}-c2-jvm98,			\
    solaris_sparcv9_5.11-{product|fastdebug}-c2-jvm98_nontiered,	\
    solaris_sparcv9_5.11-{product|fastdebug}-c2-scimark,		\
    solaris_sparcv9_5.11-product-c2-runThese8,				\
    solaris_sparcv9_5.11-{product|fastdebug}-c2-GCBasher_SerialGC,	\
    solaris_sparcv9_5.11-{product|fastdebug}-c2-GCBasher_ParallelGC,	\
    solaris_sparcv9_5.11-{product|fastdebug}-c2-GCBasher_CMS,		\
    solaris_sparcv9_5.11-{product|fastdebug}-c2-GCBasher_G1,		\
    solaris_sparcv9_5.11-{product|fastdebug}-c2-GCBasher_ParOldGC,	\
    solaris_sparcv9_5.11-{product|fastdebug}-c2-jbb_default_nontiered,	\
    solaris_sparcv9_5.11-{product|fastdebug}-c2-jbb_SerialGC,		\
    solaris_sparcv9_5.11-{product|fastdebug}-c2-jbb_ParallelGC,		\
    solaris_sparcv9_5.11-{product|fastdebug}-c2-jbb_CMS,		\
    solaris_sparcv9_5.11-{product|fastdebug}-c2-jbb_G1,			\
    solaris_sparcv9_5.11-{product|fastdebug}-c2-jbb_ParOldGC

my.test.targets.hotspot.solaris.x64=					\
    solaris_x64_5.11-{product|fastdebug}-c2-jvm98,			\
    solaris_x64_5.11-{product|fastdebug}-c2-jvm98_nontiered,		\
    solaris_x64_5.11-{product|fastdebug}-c2-scimark,			\
    solaris_x64_5.11-product-c2-runThese8,				\
    solaris_x64_5.11-product-c2-runThese8_Xcomp_lang,			\
    solaris_x64_5.11-product-c2-runThese8_Xcomp_vm,			\
    solaris_x64_5.11-{product|fastdebug}-c2-GCBasher_SerialGC,		\
    solaris_x64_5.11-{product|fastdebug}-c2-GCBasher_ParallelGC,	\
    solaris_x64_5.11-{product|fastdebug}-c2-GCBasher_CMS,		\
    solaris_x64_5.11-{product|fastdebug}-c2-GCBasher_G1,		\
    solaris_x64_5.11-{product|fastdebug}-c2-GCBasher_ParOldGC,		\
    solaris_x64_5.11-{product|fastdebug}-c2-jbb_default_nontiered,	\
    solaris_x64_5.11-{product|fastdebug}-c2-jbb_SerialGC,		\
    solaris_x64_5.11-{product|fastdebug}-c2-jbb_ParallelGC,

my.test.targets.hotspot.linux.i586=					\
    linux_i586_2.6-{product|fastdebug}-{c1|c2}-jvm98,			\
    linux_i586_2.6-{product|fastdebug}-c2-jvm98_nontiered,		\
    linux_i586_2.6-{product|fastdebug}-{c1|c2}-scimark,			\
    linux_i586_2.6-product-c1-runThese8_Xcomp_lang,			\
    linux_i586_2.6-product-c1-runThese8_Xcomp_vm,			\
    linux_i586_2.6-fastdebug-c1-runThese8_Xshare,			\
    linux_i586_2.6-fastdebug-c2-runThese8_Xcomp_lang,			\
    linux_i586_2.6-fastdebug-c2-runThese8_Xcomp_vm,			\
    linux_i586_2.6-{product|fastdebug}-{c1|c2}-GCBasher_SerialGC,	\
    linux_i586_2.6-{product|fastdebug}-{c1|c2}-GCBasher_ParallelGC,	\
    linux_i586_2.6-{product|fastdebug}-{c1|c2}-GCBasher_CMS,		\
    linux_i586_2.6-{product|fastdebug}-{c1|c2}-GCBasher_G1,		\
    linux_i586_2.6-{product|fastdebug}-{c1|c2}-GCBasher_ParOldGC,	\
    linux_i586_2.6-{product|fastdebug}-c1-jbb_SerialGC,			\
    linux_i586_2.6-{product|fastdebug}-c2-jbb_default_nontiered,	\
    linux_i586_2.6-{product|fastdebug}-c1-jbb_ParallelGC,		\
    linux_i586_2.6-{product|fastdebug}-c1-jbb_CMS,			\
    linux_i586_2.6-{product|fastdebug}-c1-jbb_G1,			\
    linux_i586_2.6-{product|fastdebug}-c1-jbb_ParOldGC

my.test.targets.hotspot.linux.x64=					\
    linux_x64_2.6-{product|fastdebug}-c2-jvm98,				\
    linux_x64_2.6-{product|fastdebug}-c2-jvm98_nontiered,		\
    linux_x64_2.6-{product|fastdebug}-c2-scimark,			\
    linux_x64_2.6-{product|fastdebug}-c2-GCBasher_SerialGC,		\
    linux_x64_2.6-{product|fastdebug}-c2-GCBasher_ParallelGC,		\
    linux_x64_2.6-{product|fastdebug}-c2-GCBasher_CMS,			\
    linux_x64_2.6-{product|fastdebug}-c2-GCBasher_G1,			\
    linux_x64_2.6-{product|fastdebug}-c2-GCBasher_ParOldGC,		\
    linux_x64_2.6-{product|fastdebug}-c2-jbb_default_nontiered,		\
    linux_x64_2.6-{product|fastdebug}-c2-jbb_ParallelGC,		\
    linux_x64_2.6-{product|fastdebug}-c2-jbb_G1,			\
    linux_x64_2.6-{product|fastdebug}-c2-jbb_ParOldGC

my.test.targets.hotspot.macosx.x64=					\
    macosx_x64_10.9-{product|fastdebug}-c2-jvm98,			\
    macosx_x64_10.9-{product|fastdebug}-c2-jvm98_nontiered,		\
    macosx_x64_10.9-{product|fastdebug}-c2-scimark,			\
    macosx_x64_10.9-{product|fastdebug}-c2-GCBasher_SerialGC,		\
    macosx_x64_10.9-{product|fastdebug}-c2-GCBasher_ParallelGC,		\
    macosx_x64_10.9-{product|fastdebug}-c2-GCBasher_CMS,		\
    macosx_x64_10.9-{product|fastdebug}-c2-GCBasher_G1,			\
    macosx_x64_10.9-{product|fastdebug}-c2-GCBasher_ParOldGC,		\
    macosx_x64_10.9-{product|fastdebug}-c2-jbb_default_nontiered,	\
    macosx_x64_10.9-{product|fastdebug}-c2-jbb_ParallelGC,		\
    macosx_x64_10.9-{product|fastdebug}-c2-jbb_G1,			\
    macosx_x64_10.9-{product|fastdebug}-c2-jbb_ParOldGC

my.test.targets.hotspot.windows.i586=					\
    windows_i586_6.2-{product|fastdebug}-{c1|c2}-jvm98,			\
    windows_i586_6.2-{product|fastdebug}-c2-jvm98_nontiered,		\
    windows_i586_6.2-{product|fastdebug}-{c1|c2}-scimark,		\
    windows_i586_6.2-product-{c1|c2}-runThese8,				\
    windows_i586_6.2-product-{c1|c2}-runThese8_Xcomp_lang,		\
    windows_i586_6.2-product-{c1|c2}-runThese8_Xcomp_vm,		\
    windows_i586_6.2-fastdebug-c1-runThese8_Xshare,			\
    windows_i586_6.2-{product|fastdebug}-{c1|c2}-GCBasher_SerialGC,	\
    windows_i586_6.2-{product|fastdebug}-{c1|c2}-GCBasher_ParallelGC,	\
    windows_i586_6.2-{product|fastdebug}-{c1|c2}-GCBasher_CMS,		\
    windows_i586_6.2-{product|fastdebug}-{c1|c2}-GCBasher_G1,		\
    windows_i586_6.2-{product|fastdebug}-{c1|c2}-GCBasher_ParOldGC,	\
    windows_i586_6.2-{product|fastdebug}-{c1|c2}-jbb_default,		\
    windows_i586_6.2-{product|fastdebug}-c2-jbb_default_nontiered,	\
    windows_i586_6.2-product-{c1|c2}-jbb_ParallelGC,			\
    windows_i586_6.2-product-{c1|c2}-jbb_CMS,				\
    windows_i586_6.2-product-{c1|c2}-jbb_G1,				\
    windows_i586_6.2-product-{c1|c2}-jbb_ParOldGC

my.test.targets.hotspot.windows.x64=					\
    windows_x64_6.2-{product|fastdebug}-c2-jvm98,			\
    windows_x64_6.2-{product|fastdebug}-c2-jvm98_nontiered,		\
    windows_x64_6.2-{product|fastdebug}-c2-scimark,			\
    windows_x64_6.2-product-c2-runThese8,				\
    windows_x64_6.2-product-c2-runThese8_Xcomp_lang,			\
    windows_x64_6.2-product-c2-runThese8_Xcomp_vm,			\
    windows_x64_6.2-{product|fastdebug}-c2-GCBasher_SerialGC,		\
    windows_x64_6.2-{product|fastdebug}-c2-GCBasher_ParallelGC,		\
    windows_x64_6.2-{product|fastdebug}-c2-GCBasher_CMS,		\
    windows_x64_6.2-{product|fastdebug}-c2-GCBasher_G1,			\
    windows_x64_6.2-{product|fastdebug}-c2-GCBasher_ParOldGC,		\
    windows_x64_6.2-{product|fastdebug}-c2-jbb_default,			\
    windows_x64_6.2-{product|fastdebug}-c2-jbb_default_nontiered,	\
    windows_x64_6.2-product-c2-jbb_CMS,					\
    windows_x64_6.2-product-c2-jbb_ParallelGC,				\
    windows_x64_6.2-product-c2-jbb_G1,					\
    windows_x64_6.2-product-c2-jbb_ParOldGC

# Some basic "smoke" tests for OpenJDK builds
my.test.targets.hotspot.open=						\
    solaris_x64_5.11-{productOpen|fastdebugOpen}-c2-jvm98,		\
    linux_x64_2.6-{productOpen|fastdebugOpen}-c2-jvm98

# The complete list of test targets for jprt
my.test.targets.hotspot=						\
  ${my.test.targets.hotspot.open},					\
  ${my.test.targets.hotspot.solaris.sparcv9},				\
  ${my.test.targets.hotspot.solaris.x64},				\
  ${my.test.targets.hotspot.linux.i586},				\
  ${my.test.targets.hotspot.linux.x64},					\
  ${my.test.targets.hotspot.macosx.x64},				\
  ${my.test.targets.hotspot.windows.i586},				\
  ${my.test.targets.hotspot.windows.x64},				\
  ${my.test.targets.hotspot.solaris.sparcv9},				\
  ${my.test.targets.hotspot.solaris.x64},				\
  ${my.test.targets.hotspot.linux.x64},					\
  ${my.test.targets.hotspot.windows.i586},				\
  ${my.test.targets.hotspot.windows.x64},				\
  ${my.additional.test.targets.hotspot}


# Make file based test targets

<<<<<<< HEAD
my.make.rule.test.targets.hotspot.clienttests=				\
  linux_i586_2.6-*-c1-hotspot_clienttest,				\
  windows_i586_6.2-*-c1-hotspot_clienttest

my.make.rule.test.targets.hotspot.servertests=				\
  solaris_sparcv9_5.11-*-c2-hotspot_servertest,				\
  solaris_x64_5.11-*-c2-hotspot_servertest,				\
  linux_i586_2.6-*-c2-hotspot_servertest,				\
  linux_x64_2.6-*-c2-hotspot_servertest,				\
  macosx_x64_10.9-*-c2-hotspot_servertest,				\
  windows_i586_6.2-*-c2-hotspot_servertest,				\
  windows_x64_6.2-*-c2-hotspot_servertest

=======
my.make.rule.test.targets.hotspot.basicvmtests=                         \
  linux_i586_2.6-*-default-hotspot_basicvmtest,                         \
  linux_x64_2.6-*-default-hotspot_basicvmtest,                          \
  macosx_x64_10.9-*-default-hotspot_basicvmtest,                        \
  solaris_sparcv9_5.11-*-default-hotspot_basicvmtest,                   \
  solaris_x64_5.11-*-default-hotspot_basicvmtest,                       \
  windows_i586_6.1-*-default-hotspot_basicvmtest,                       \
  windows_x64_6.1-*-default-hotspot_basicvmtest
  
>>>>>>> f3d9ccc4
my.make.rule.test.targets.hotspot.internalvmtests=			\
  solaris_sparcv9_5.11-fastdebug-c2-hotspot_internalvmtests,		\
  solaris_x64_5.11-fastdebug-c2-hotspot_internalvmtests,		\
  linux_i586_2.6-fastdebug-c2-hotspot_internalvmtests,			\
  linux_x64_2.6-fastdebug-c2-hotspot_internalvmtests,			\
  macosx_x64_10.9-fastdebug-c2-hotspot_internalvmtests,			\
  windows_i586_6.2-fastdebug-c2-hotspot_internalvmtests,		\
  windows_x64_6.2-fastdebug-c2-hotspot_internalvmtests

my.make.rule.test.targets.hotspot.reg.group=				\
  solaris_sparcv9_5.11-fastdebug-c2-GROUP,				\
  solaris_x64_5.11-fastdebug-c2-GROUP,					\
  linux_i586_2.6-fastdebug-c2-GROUP,					\
  linux_x64_2.6-fastdebug-c2-GROUP,					\
  macosx_x64_10.9-fastdebug-c2-GROUP,					\
  windows_i586_6.2-fastdebug-c2-GROUP,					\
  windows_x64_6.2-fastdebug-c2-GROUP,					\
  linux_i586_2.6-fastdebug-c1-GROUP,					\
  windows_i586_6.2-fastdebug-c1-GROUP

# Hotspot jtreg tests
my.make.rule.test.targets.hotspot.reg=						\
  ${my.make.rule.test.targets.hotspot.reg.group:GROUP=hotspot_wbapitest},	\
  ${my.make.rule.test.targets.hotspot.reg.group:GROUP=hotspot_compiler_1},	\
  ${my.make.rule.test.targets.hotspot.reg.group:GROUP=hotspot_compiler_2},	\
  ${my.make.rule.test.targets.hotspot.reg.group:GROUP=hotspot_compiler_3},	\
  ${my.make.rule.test.targets.hotspot.reg.group:GROUP=hotspot_compiler_closed},	\
  ${my.make.rule.test.targets.hotspot.reg.group:GROUP=hotspot_gc},		\
  ${my.make.rule.test.targets.hotspot.reg.group:GROUP=hotspot_gc_closed},       \
  ${my.make.rule.test.targets.hotspot.reg.group:GROUP=hotspot_gc_gcold},        \
  ${my.make.rule.test.targets.hotspot.reg.group:GROUP=hotspot_runtime},		\
  ${my.make.rule.test.targets.hotspot.reg.group:GROUP=hotspot_serviceability},	\
  ${my.make.rule.test.targets.hotspot.reg.group:GROUP=jdk_svc_sanity},		\
  ${my.additional.make.rule.test.targets.hotspot.reg}

# Other Makefile based Hotspot tests
my.make.rule.test.targets.hotspot.other=                                \
  ${my.make.rule.test.targets.hotspot.basicvmtests},                    \
  ${my.make.rule.test.targets.hotspot.internalvmtests},                 \
  ${my.additional.make.rule.test.targets.hotspot.other}

# All the makefile based tests to run
my.make.rule.test.targets.hotspot=                                      \
  ${my.make.rule.test.targets.hotspot.reg}                              \
  ${my.make.rule.test.targets.hotspot.other}

# Install the test bundle for the testset hotspot jtreg tests
# (but not for the other Makefile based tests)
my.jprt.test.bundle.targets.hotspot=${my.make.rule.test.targets.hotspot.reg}

# Native jdk and hotspot test targets (testset=nativesanity)
my.make.rule.test.targets.nativesanity=					\
    ${my.test.target.set:TESTNAME=jdk_native_sanity},			\
    ${my.test.target.set:TESTNAME=hotspot_native_sanity}

# Install the test bundle for the nativesanity jtreg tests
my.jprt.test.bundle.targets.nativesanity=${my.make.rule.test.targets.nativesanity}<|MERGE_RESOLUTION|>--- conflicted
+++ resolved
@@ -419,31 +419,15 @@
 
 # Make file based test targets
 
-<<<<<<< HEAD
-my.make.rule.test.targets.hotspot.clienttests=				\
-  linux_i586_2.6-*-c1-hotspot_clienttest,				\
-  windows_i586_6.2-*-c1-hotspot_clienttest
-
-my.make.rule.test.targets.hotspot.servertests=				\
-  solaris_sparcv9_5.11-*-c2-hotspot_servertest,				\
-  solaris_x64_5.11-*-c2-hotspot_servertest,				\
-  linux_i586_2.6-*-c2-hotspot_servertest,				\
-  linux_x64_2.6-*-c2-hotspot_servertest,				\
-  macosx_x64_10.9-*-c2-hotspot_servertest,				\
-  windows_i586_6.2-*-c2-hotspot_servertest,				\
-  windows_x64_6.2-*-c2-hotspot_servertest
-
-=======
 my.make.rule.test.targets.hotspot.basicvmtests=                         \
   linux_i586_2.6-*-default-hotspot_basicvmtest,                         \
   linux_x64_2.6-*-default-hotspot_basicvmtest,                          \
   macosx_x64_10.9-*-default-hotspot_basicvmtest,                        \
   solaris_sparcv9_5.11-*-default-hotspot_basicvmtest,                   \
   solaris_x64_5.11-*-default-hotspot_basicvmtest,                       \
-  windows_i586_6.1-*-default-hotspot_basicvmtest,                       \
-  windows_x64_6.1-*-default-hotspot_basicvmtest
+  windows_i586_6.2-*-default-hotspot_basicvmtest,                       \
+  windows_x64_6.2-*-default-hotspot_basicvmtest
   
->>>>>>> f3d9ccc4
 my.make.rule.test.targets.hotspot.internalvmtests=			\
   solaris_sparcv9_5.11-fastdebug-c2-hotspot_internalvmtests,		\
   solaris_x64_5.11-fastdebug-c2-hotspot_internalvmtests,		\
