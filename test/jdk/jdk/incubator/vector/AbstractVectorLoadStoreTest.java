/*
<<<<<<< HEAD
 * Copyright (c) 2022, Oracle and/or its affiliates. All rights reserved.
=======
 * Copyright (c) 2021, 2022, Oracle and/or its affiliates. All rights reserved.
>>>>>>> 5e5500cb
 * DO NOT ALTER OR REMOVE COPYRIGHT NOTICES OR THIS FILE HEADER.
 *
 * This code is free software; you can redistribute it and/or modify it
 * under the terms of the GNU General Public License version 2 only, as
 * published by the Free Software Foundation.
 *
 * This code is distributed in the hope that it will be useful, but WITHOUT
 * ANY WARRANTY; without even the implied warranty of MERCHANTABILITY or
 * FITNESS FOR A PARTICULAR PURPOSE.  See the GNU General Public License
 * version 2 for more details (a copy is included in the LICENSE file that
 * accompanied this code).
 *
 * You should have received a copy of the GNU General Public License version
 * 2 along with this work; if not, write to the Free Software Foundation,
 * Inc., 51 Franklin St, Fifth Floor, Boston, MA 02110-1301 USA.
 *
 * Please contact Oracle, 500 Oracle Parkway, Redwood Shores, CA 94065 USA
 * or visit www.oracle.com if you need additional information or have any
 * questions.
 */

import java.lang.foreign.MemorySegment;
import java.lang.foreign.MemorySession;
import java.nio.ByteBuffer;
import java.nio.ByteOrder;
import java.util.Collection;
import java.util.List;
import java.util.Set;
import java.util.function.IntFunction;

public class AbstractVectorLoadStoreTest extends AbstractVectorTest {

    static final Collection<ByteOrder> BYTE_ORDER_VALUES = Set.of(
            ByteOrder.BIG_ENDIAN, ByteOrder.LITTLE_ENDIAN);

    static final List<IntFunction<ByteBuffer>> BYTE_BUFFER_GENERATORS = List.of(
            withToString("HB:RW:NE", (int s) -> {
                return ByteBuffer.allocate(s)
                        .order(ByteOrder.nativeOrder());
            }),
            withToString("DB:RW:NE", (int s) -> {
                return ByteBuffer.allocateDirect(s)
                        .order(ByteOrder.nativeOrder());
            }),
            withToString("MS:RW:NE", (int s) -> {
                return MemorySegment.allocateNative(s, MemorySession.openImplicit())
                        .asByteBuffer()
                        .order(ByteOrder.nativeOrder());
            })
    );

    static final List<IntFunction<MemorySegment>> MEMORY_SEGMENT_GENERATORS = List.of(
            withToString("HMS", (int s) -> {
                return MemorySegment.allocateNative(s, ResourceScope.newImplicitScope());
            }),
            withToString("DMS", (int s) -> {
                byte[] b = new byte[s];
                return MemorySegment.ofArray(b);
            })
    );

}<|MERGE_RESOLUTION|>--- conflicted
+++ resolved
@@ -1,9 +1,5 @@
 /*
-<<<<<<< HEAD
- * Copyright (c) 2022, Oracle and/or its affiliates. All rights reserved.
-=======
  * Copyright (c) 2021, 2022, Oracle and/or its affiliates. All rights reserved.
->>>>>>> 5e5500cb
  * DO NOT ALTER OR REMOVE COPYRIGHT NOTICES OR THIS FILE HEADER.
  *
  * This code is free software; you can redistribute it and/or modify it
@@ -57,7 +53,7 @@
 
     static final List<IntFunction<MemorySegment>> MEMORY_SEGMENT_GENERATORS = List.of(
             withToString("HMS", (int s) -> {
-                return MemorySegment.allocateNative(s, ResourceScope.newImplicitScope());
+                return MemorySegment.allocateNative(s, MemorySession.openImplicit());
             }),
             withToString("DMS", (int s) -> {
                 byte[] b = new byte[s];
@@ -65,4 +61,4 @@
             })
     );
 
-}+}
